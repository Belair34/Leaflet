/*
 * L.TileLayer is used for standard xyz-numbered tile layers.
 */

L.TileLayer = L.Class.extend({
	includes: L.Mixin.Events,

	options: {
		minZoom: 0,
		maxZoom: 18,
		tileSize: 256,
		subdomains: 'abc',
		errorTileUrl: '',
		attribution: '',
		zoomOffset: 0,
		opacity: 1,
		/* (undefined works too)
		zIndex: null,
		tms: false,
		continuousWorld: false,
		noWrap: false,
		zoomReverse: false,
		detectRetina: false,
		reuseTiles: false,
		bounds: false,
		*/
		unloadInvisibleTiles: L.Browser.mobile,
		updateWhenIdle: L.Browser.mobile
	},

	initialize: function (url, options) {
		options = L.setOptions(this, options);

		// detecting retina displays, adjusting tileSize and zoom levels
		if (options.detectRetina && L.Browser.retina && options.maxZoom > 0) {

			options.tileSize = Math.floor(options.tileSize / 2);
			options.zoomOffset++;

			if (options.minZoom > 0) {
				options.minZoom--;
			}
			this.options.maxZoom--;
		}

		if (options.bounds) {
			options.bounds = L.latLngBounds(options.bounds);
		}

		this._url = url;

		var subdomains = this.options.subdomains;

		if (typeof subdomains === 'string') {
			this.options.subdomains = subdomains.split('');
		}
	},

	onAdd: function (map) {
		this._map = map;
		this._animated = map._zoomAnimated;

		// create a container div for tiles
		this._initContainer();

		// create an image to clone for tiles
		this._createTileProto();

		// set up events
		map.on({
			'viewreset': this._reset,
			'moveend': this._update
		}, this);

		if (this._animated) {
			map.on({
				'zoomanim': this._animateZoom,
				'zoomend': this._endZoomAnim
			}, this);
		}

		if (!this.options.updateWhenIdle) {
			this._limitedUpdate = L.Util.limitExecByInterval(this._update, 150, this);
			map.on('move', this._limitedUpdate, this);
		}

		this._reset();
		this._update();
	},

	addTo: function (map) {
		map.addLayer(this);
		return this;
	},

	onRemove: function (map) {
		this._container.parentNode.removeChild(this._container);

		map.off({
			'viewreset': this._reset,
			'moveend': this._update
		}, this);

		if (this._animated) {
			map.off({
				'zoomanim': this._animateZoom,
				'zoomend': this._endZoomAnim
			}, this);
		}

		if (!this.options.updateWhenIdle) {
			map.off('move', this._limitedUpdate, this);
		}

		this._container = null;
		this._map = null;
	},

	bringToFront: function () {
		var pane = this._map._panes.tilePane;

		if (this._container) {
			pane.appendChild(this._container);
			this._setAutoZIndex(pane, Math.max);
		}

		return this;
	},

	bringToBack: function () {
		var pane = this._map._panes.tilePane;

		if (this._container) {
			pane.insertBefore(this._container, pane.firstChild);
			this._setAutoZIndex(pane, Math.min);
		}

		return this;
	},

	getAttribution: function () {
		return this.options.attribution;
	},

	getContainer: function () {
		return this._container;
	},

	setOpacity: function (opacity) {
		this.options.opacity = opacity;

		if (this._map) {
			this._updateOpacity();
		}

		return this;
	},

	setZIndex: function (zIndex) {
		this.options.zIndex = zIndex;
		this._updateZIndex();

		return this;
	},

	setUrl: function (url, noRedraw) {
		this._url = url;

		if (!noRedraw) {
			this.redraw();
		}

		return this;
	},

	redraw: function () {
		if (this._map) {
			this._reset({hard: true});
			this._update();
		}
		return this;
	},

	_updateZIndex: function () {
		if (this._container && this.options.zIndex !== undefined) {
			this._container.style.zIndex = this.options.zIndex;
		}
	},

	_setAutoZIndex: function (pane, compare) {

		var layers = pane.children,
		    edgeZIndex = -compare(Infinity, -Infinity), // -Infinity for max, Infinity for min
		    zIndex, i, len;

		for (i = 0, len = layers.length; i < len; i++) {

			if (layers[i] !== this._container) {
				zIndex = parseInt(layers[i].style.zIndex, 10);

				if (!isNaN(zIndex)) {
					edgeZIndex = compare(edgeZIndex, zIndex);
				}
			}
		}

		this.options.zIndex = this._container.style.zIndex =
		        (isFinite(edgeZIndex) ? edgeZIndex : 0) + compare(1, -1);
	},

	_updateOpacity: function () {
		var i,
		    tiles = this._tiles;

		if (L.Browser.ielt9) {
			for (i in tiles) {
				L.DomUtil.setOpacity(tiles[i], this.options.opacity);
			}
		} else {
			L.DomUtil.setOpacity(this._container, this.options.opacity);
		}
	},

	_initContainer: function () {
		var tilePane = this._map._panes.tilePane;

		if (!this._container) {
			this._container = L.DomUtil.create('div', 'leaflet-layer');

			this._updateZIndex();

			if (this._animated) {
				var className = 'leaflet-tile-container';

				this._bgBuffer = L.DomUtil.create('div', className, this._container);
				this._tileContainer = L.DomUtil.create('div', className, this._container);

			} else {
				this._tileContainer = this._container;
			}

			tilePane.appendChild(this._container);

			if (this.options.opacity < 1) {
				this._updateOpacity();
			}
		}
	},

	_reset: function (e) {
		for (var key in this._tiles) {
			this.fire('tileunload', {tile: this._tiles[key]});
		}

		this._tiles = {};
		this._tilesToLoad = 0;

		if (this.options.reuseTiles) {
			this._unusedTiles = [];
		}

		this._tileContainer.innerHTML = '';

		if (this._animated && e && e.hard) {
			this._clearBgBuffer();
		}

		this._initContainer();
	},

<<<<<<< HEAD
=======
	_getTileSize: function () {
		var map = this._map,
		    zoom = map.getZoom() + this.options.zoomOffset,
		    zoomN = this.options.maxNativeZoom,
		    tileSize = this.options.tileSize;

		if (zoomN && zoom > zoomN) {
			tileSize = Math.round(map.getZoomScale(zoom) / map.getZoomScale(zoomN) * tileSize);
		}

		return tileSize;
	},

>>>>>>> 18b445fa
	_update: function () {

		if (!this._map) { return; }

		var bounds = this._map.getPixelBounds(),
		    zoom = this._map.getZoom(),
		    tileSize = this.options.tileSize;

		if (zoom > this.options.maxZoom || zoom < this.options.minZoom) {
			return;
		}

		var tileBounds = L.bounds(
		        bounds.min.divideBy(tileSize)._floor(),
		        bounds.max.divideBy(tileSize)._floor());

		this._addTilesFromCenterOut(tileBounds);

		if (this.options.unloadInvisibleTiles || this.options.reuseTiles) {
			this._removeOtherTiles(tileBounds);
		}
	},

	_addTilesFromCenterOut: function (bounds) {
		var queue = [],
		    center = bounds.getCenter();

		var j, i, point;

		for (j = bounds.min.y; j <= bounds.max.y; j++) {
			for (i = bounds.min.x; i <= bounds.max.x; i++) {
				point = new L.Point(i, j);

				if (this._tileShouldBeLoaded(point)) {
					queue.push(point);
				}
			}
		}

		var tilesToLoad = queue.length;

		if (tilesToLoad === 0) { return; }

		// load tiles in order of their distance to center
		queue.sort(function (a, b) {
			return a.distanceTo(center) - b.distanceTo(center);
		});

		var fragment = document.createDocumentFragment();

		// if its the first batch of tiles to load
		if (!this._tilesToLoad) {
			this.fire('loading');
		}

		this._tilesToLoad += tilesToLoad;

		for (i = 0; i < tilesToLoad; i++) {
			this._addTile(queue[i], fragment);
		}

		this._tileContainer.appendChild(fragment);
	},

	_tileShouldBeLoaded: function (tilePoint) {
		if ((tilePoint.x + ':' + tilePoint.y) in this._tiles) {
			return false; // already loaded
		}

		var options = this.options;

		if (!options.continuousWorld) {
			var limit = this._getWrapTileNum();

			// don't load if exceeds world bounds
			if ((options.noWrap && (tilePoint.x < 0 || tilePoint.x >= limit.x)) ||
				tilePoint.y < 0 || tilePoint.y >= limit.y) { return false; }
		}

		if (options.bounds) {
			var tileSize = options.tileSize,
			    nwPoint = tilePoint.multiplyBy(tileSize),
			    sePoint = nwPoint.add([tileSize, tileSize]),
			    nw = this._map.unproject(nwPoint),
			    se = this._map.unproject(sePoint);

			// TODO temporary hack, will be removed after refactoring projections
			// https://github.com/Leaflet/Leaflet/issues/1618
			if (!options.continuousWorld && !options.noWrap) {
				nw = nw.wrap();
				se = se.wrap();
			}

			if (!options.bounds.intersects([nw, se])) { return false; }
		}

		return true;
	},

	_removeOtherTiles: function (bounds) {
		var kArr, x, y, key;

		for (key in this._tiles) {
			kArr = key.split(':');
			x = parseInt(kArr[0], 10);
			y = parseInt(kArr[1], 10);

			// remove tile if it's out of bounds
			if (x < bounds.min.x || x > bounds.max.x || y < bounds.min.y || y > bounds.max.y) {
				this._removeTile(key);
			}
		}
	},

	_removeTile: function (key) {
		var tile = this._tiles[key];

		this.fire('tileunload', {tile: tile, url: tile.src});

		if (this.options.reuseTiles) {
			L.DomUtil.removeClass(tile, 'leaflet-tile-loaded');
			this._unusedTiles.push(tile);

		} else if (tile.parentNode === this._tileContainer) {
			this._tileContainer.removeChild(tile);
		}

		// for https://github.com/CloudMade/Leaflet/issues/137
		if (!L.Browser.android) {
			tile.onload = null;
			tile.src = L.Util.emptyImageUrl;
		}

		delete this._tiles[key];
	},

	_addTile: function (tilePoint, container) {
		var tilePos = this._getTilePos(tilePoint);

		// get unused tile - or create a new tile
		var tile = this._getTile();

		/*
		Chrome 20 layouts much faster with top/left (verify with timeline, frames)
		Android 4 browser has display issues with top/left and requires transform instead
		Android 2 browser requires top/left or tiles disappear on load or first drag
		(reappear after zoom) https://github.com/CloudMade/Leaflet/issues/866
		(other browsers don't currently care) - see debug/hacks/jitter.html for an example
		*/
		L.DomUtil.setPosition(tile, tilePos, L.Browser.chrome || L.Browser.android23);

		this._tiles[tilePoint.x + ':' + tilePoint.y] = tile;

		this._loadTile(tile, tilePoint);

		if (tile.parentNode !== this._tileContainer) {
			container.appendChild(tile);
		}
	},

	_getZoomForUrl: function () {

		var options = this.options,
		    zoom = this._map.getZoom();

		if (options.zoomReverse) {
			zoom = options.maxZoom - zoom;
		}

		return zoom + options.zoomOffset;
	},

	_getTilePos: function (tilePoint) {
		var origin = this._map.getPixelOrigin(),
		    tileSize = this.options.tileSize;

		return tilePoint.multiplyBy(tileSize).subtract(origin);
	},

	// image-specific code (override to implement e.g. Canvas or SVG tile layer)

	getTileUrl: function (tilePoint) {
		return L.Util.template(this._url, L.extend({
			s: this._getSubdomain(tilePoint),
			z: tilePoint.z,
			x: tilePoint.x,
			y: tilePoint.y
		}, this.options));
	},

	_getWrapTileNum: function () {
		var crs = this._map.options.crs,
		    size = crs.getSize(this._map.getZoom());
		return size.divideBy(this.options.tileSize);
	},

	_adjustTilePoint: function (tilePoint) {

		var limit = this._getWrapTileNum();

		// wrap tile coordinates
		if (!this.options.continuousWorld && !this.options.noWrap) {
			tilePoint.x = ((tilePoint.x % limit.x) + limit.x) % limit.x;
		}

		if (this.options.tms) {
			tilePoint.y = limit.y - tilePoint.y - 1;
		}

		tilePoint.z = this._getZoomForUrl();
	},

	_getSubdomain: function (tilePoint) {
		var index = Math.abs(tilePoint.x + tilePoint.y) % this.options.subdomains.length;
		return this.options.subdomains[index];
	},

	_createTileProto: function () {
		var img = this._tileImg = L.DomUtil.create('img', 'leaflet-tile');
		img.style.width = img.style.height = this.options.tileSize + 'px';
		img.galleryimg = 'no';
	},

	_getTile: function () {
		if (this.options.reuseTiles && this._unusedTiles.length > 0) {
			var tile = this._unusedTiles.pop();
			this._resetTile(tile);
			return tile;
		}
		return this._createTile();
	},

	// Override if data stored on a tile needs to be cleaned up before reuse
	_resetTile: function (/*tile*/) {},

	_createTile: function () {
		var tile = this._tileImg.cloneNode(false);
		tile.onselectstart = tile.onmousemove = L.Util.falseFn;

		if (L.Browser.ielt9 && this.options.opacity !== undefined) {
			L.DomUtil.setOpacity(tile, this.options.opacity);
		}
		// without this hack, tiles disappear after zoom on Chrome for Android
		// https://github.com/Leaflet/Leaflet/issues/2078
		if (L.Browser.mobileWebkit3d) {
			tile.style.WebkitBackfaceVisibility = 'hidden';
		}
		return tile;
	},

	_loadTile: function (tile, tilePoint) {
		tile._layer  = this;
		tile.onload  = this._tileOnLoad;
		tile.onerror = this._tileOnError;

		this._adjustTilePoint(tilePoint);
		tile.src     = this.getTileUrl(tilePoint);

		this.fire('tileloadstart', {
			tile: tile,
			url: tile.src
		});
	},

	_tileLoaded: function () {
		this._tilesToLoad--;

		if (this._animated) {
			L.DomUtil.addClass(this._tileContainer, 'leaflet-zoom-animated');
		}

		if (!this._tilesToLoad) {
			this.fire('load');

			if (this._animated) {
				// clear scaled tiles after all new tiles are loaded (for performance)
				clearTimeout(this._clearBgBufferTimer);
				this._clearBgBufferTimer = setTimeout(L.bind(this._clearBgBuffer, this), 500);
			}
		}
	},

	_tileOnLoad: function () {
		var layer = this._layer;

		//Only if we are loading an actual image
		if (this.src !== L.Util.emptyImageUrl) {
			L.DomUtil.addClass(this, 'leaflet-tile-loaded');

			layer.fire('tileload', {
				tile: this,
				url: this.src
			});
		}

		layer._tileLoaded();
	},

	_tileOnError: function () {
		var layer = this._layer;

		layer.fire('tileerror', {
			tile: this,
			url: this.src
		});

		var newUrl = layer.options.errorTileUrl;
		if (newUrl) {
			this.src = newUrl;
		}

		layer._tileLoaded();
	}
});

L.tileLayer = function (url, options) {
	return new L.TileLayer(url, options);
};
<|MERGE_RESOLUTION|>--- conflicted
+++ resolved
@@ -1,604 +1,601 @@
-/*
- * L.TileLayer is used for standard xyz-numbered tile layers.
- */
-
-L.TileLayer = L.Class.extend({
-	includes: L.Mixin.Events,
-
-	options: {
-		minZoom: 0,
-		maxZoom: 18,
-		tileSize: 256,
-		subdomains: 'abc',
-		errorTileUrl: '',
-		attribution: '',
-		zoomOffset: 0,
-		opacity: 1,
-		/* (undefined works too)
-		zIndex: null,
-		tms: false,
-		continuousWorld: false,
-		noWrap: false,
-		zoomReverse: false,
-		detectRetina: false,
-		reuseTiles: false,
-		bounds: false,
-		*/
-		unloadInvisibleTiles: L.Browser.mobile,
-		updateWhenIdle: L.Browser.mobile
-	},
-
-	initialize: function (url, options) {
-		options = L.setOptions(this, options);
-
-		// detecting retina displays, adjusting tileSize and zoom levels
-		if (options.detectRetina && L.Browser.retina && options.maxZoom > 0) {
-
-			options.tileSize = Math.floor(options.tileSize / 2);
-			options.zoomOffset++;
-
-			if (options.minZoom > 0) {
-				options.minZoom--;
-			}
-			this.options.maxZoom--;
-		}
-
-		if (options.bounds) {
-			options.bounds = L.latLngBounds(options.bounds);
-		}
-
-		this._url = url;
-
-		var subdomains = this.options.subdomains;
-
-		if (typeof subdomains === 'string') {
-			this.options.subdomains = subdomains.split('');
-		}
-	},
-
-	onAdd: function (map) {
-		this._map = map;
-		this._animated = map._zoomAnimated;
-
-		// create a container div for tiles
-		this._initContainer();
-
-		// create an image to clone for tiles
-		this._createTileProto();
-
-		// set up events
-		map.on({
-			'viewreset': this._reset,
-			'moveend': this._update
-		}, this);
-
-		if (this._animated) {
-			map.on({
-				'zoomanim': this._animateZoom,
-				'zoomend': this._endZoomAnim
-			}, this);
-		}
-
-		if (!this.options.updateWhenIdle) {
-			this._limitedUpdate = L.Util.limitExecByInterval(this._update, 150, this);
-			map.on('move', this._limitedUpdate, this);
-		}
-
-		this._reset();
-		this._update();
-	},
-
-	addTo: function (map) {
-		map.addLayer(this);
-		return this;
-	},
-
-	onRemove: function (map) {
-		this._container.parentNode.removeChild(this._container);
-
-		map.off({
-			'viewreset': this._reset,
-			'moveend': this._update
-		}, this);
-
-		if (this._animated) {
-			map.off({
-				'zoomanim': this._animateZoom,
-				'zoomend': this._endZoomAnim
-			}, this);
-		}
-
-		if (!this.options.updateWhenIdle) {
-			map.off('move', this._limitedUpdate, this);
-		}
-
-		this._container = null;
-		this._map = null;
-	},
-
-	bringToFront: function () {
-		var pane = this._map._panes.tilePane;
-
-		if (this._container) {
-			pane.appendChild(this._container);
-			this._setAutoZIndex(pane, Math.max);
-		}
-
-		return this;
-	},
-
-	bringToBack: function () {
-		var pane = this._map._panes.tilePane;
-
-		if (this._container) {
-			pane.insertBefore(this._container, pane.firstChild);
-			this._setAutoZIndex(pane, Math.min);
-		}
-
-		return this;
-	},
-
-	getAttribution: function () {
-		return this.options.attribution;
-	},
-
-	getContainer: function () {
-		return this._container;
-	},
-
-	setOpacity: function (opacity) {
-		this.options.opacity = opacity;
-
-		if (this._map) {
-			this._updateOpacity();
-		}
-
-		return this;
-	},
-
-	setZIndex: function (zIndex) {
-		this.options.zIndex = zIndex;
-		this._updateZIndex();
-
-		return this;
-	},
-
-	setUrl: function (url, noRedraw) {
-		this._url = url;
-
-		if (!noRedraw) {
-			this.redraw();
-		}
-
-		return this;
-	},
-
-	redraw: function () {
-		if (this._map) {
-			this._reset({hard: true});
-			this._update();
-		}
-		return this;
-	},
-
-	_updateZIndex: function () {
-		if (this._container && this.options.zIndex !== undefined) {
-			this._container.style.zIndex = this.options.zIndex;
-		}
-	},
-
-	_setAutoZIndex: function (pane, compare) {
-
-		var layers = pane.children,
-		    edgeZIndex = -compare(Infinity, -Infinity), // -Infinity for max, Infinity for min
-		    zIndex, i, len;
-
-		for (i = 0, len = layers.length; i < len; i++) {
-
-			if (layers[i] !== this._container) {
-				zIndex = parseInt(layers[i].style.zIndex, 10);
-
-				if (!isNaN(zIndex)) {
-					edgeZIndex = compare(edgeZIndex, zIndex);
-				}
-			}
-		}
-
-		this.options.zIndex = this._container.style.zIndex =
-		        (isFinite(edgeZIndex) ? edgeZIndex : 0) + compare(1, -1);
-	},
-
-	_updateOpacity: function () {
-		var i,
-		    tiles = this._tiles;
-
-		if (L.Browser.ielt9) {
-			for (i in tiles) {
-				L.DomUtil.setOpacity(tiles[i], this.options.opacity);
-			}
-		} else {
-			L.DomUtil.setOpacity(this._container, this.options.opacity);
-		}
-	},
-
-	_initContainer: function () {
-		var tilePane = this._map._panes.tilePane;
-
-		if (!this._container) {
-			this._container = L.DomUtil.create('div', 'leaflet-layer');
-
-			this._updateZIndex();
-
-			if (this._animated) {
-				var className = 'leaflet-tile-container';
-
-				this._bgBuffer = L.DomUtil.create('div', className, this._container);
-				this._tileContainer = L.DomUtil.create('div', className, this._container);
-
-			} else {
-				this._tileContainer = this._container;
-			}
-
-			tilePane.appendChild(this._container);
-
-			if (this.options.opacity < 1) {
-				this._updateOpacity();
-			}
-		}
-	},
-
-	_reset: function (e) {
-		for (var key in this._tiles) {
-			this.fire('tileunload', {tile: this._tiles[key]});
-		}
-
-		this._tiles = {};
-		this._tilesToLoad = 0;
-
-		if (this.options.reuseTiles) {
-			this._unusedTiles = [];
-		}
-
-		this._tileContainer.innerHTML = '';
-
-		if (this._animated && e && e.hard) {
-			this._clearBgBuffer();
-		}
-
-		this._initContainer();
-	},
-
-<<<<<<< HEAD
-=======
-	_getTileSize: function () {
-		var map = this._map,
-		    zoom = map.getZoom() + this.options.zoomOffset,
-		    zoomN = this.options.maxNativeZoom,
-		    tileSize = this.options.tileSize;
-
-		if (zoomN && zoom > zoomN) {
-			tileSize = Math.round(map.getZoomScale(zoom) / map.getZoomScale(zoomN) * tileSize);
-		}
-
-		return tileSize;
-	},
-
->>>>>>> 18b445fa
-	_update: function () {
-
-		if (!this._map) { return; }
-
-		var bounds = this._map.getPixelBounds(),
-		    zoom = this._map.getZoom(),
-		    tileSize = this.options.tileSize;
-
-		if (zoom > this.options.maxZoom || zoom < this.options.minZoom) {
-			return;
-		}
-
-		var tileBounds = L.bounds(
-		        bounds.min.divideBy(tileSize)._floor(),
-		        bounds.max.divideBy(tileSize)._floor());
-
-		this._addTilesFromCenterOut(tileBounds);
-
-		if (this.options.unloadInvisibleTiles || this.options.reuseTiles) {
-			this._removeOtherTiles(tileBounds);
-		}
-	},
-
-	_addTilesFromCenterOut: function (bounds) {
-		var queue = [],
-		    center = bounds.getCenter();
-
-		var j, i, point;
-
-		for (j = bounds.min.y; j <= bounds.max.y; j++) {
-			for (i = bounds.min.x; i <= bounds.max.x; i++) {
-				point = new L.Point(i, j);
-
-				if (this._tileShouldBeLoaded(point)) {
-					queue.push(point);
-				}
-			}
-		}
-
-		var tilesToLoad = queue.length;
-
-		if (tilesToLoad === 0) { return; }
-
-		// load tiles in order of their distance to center
-		queue.sort(function (a, b) {
-			return a.distanceTo(center) - b.distanceTo(center);
-		});
-
-		var fragment = document.createDocumentFragment();
-
-		// if its the first batch of tiles to load
-		if (!this._tilesToLoad) {
-			this.fire('loading');
-		}
-
-		this._tilesToLoad += tilesToLoad;
-
-		for (i = 0; i < tilesToLoad; i++) {
-			this._addTile(queue[i], fragment);
-		}
-
-		this._tileContainer.appendChild(fragment);
-	},
-
-	_tileShouldBeLoaded: function (tilePoint) {
-		if ((tilePoint.x + ':' + tilePoint.y) in this._tiles) {
-			return false; // already loaded
-		}
-
-		var options = this.options;
-
-		if (!options.continuousWorld) {
-			var limit = this._getWrapTileNum();
-
-			// don't load if exceeds world bounds
-			if ((options.noWrap && (tilePoint.x < 0 || tilePoint.x >= limit.x)) ||
-				tilePoint.y < 0 || tilePoint.y >= limit.y) { return false; }
-		}
-
-		if (options.bounds) {
-			var tileSize = options.tileSize,
-			    nwPoint = tilePoint.multiplyBy(tileSize),
-			    sePoint = nwPoint.add([tileSize, tileSize]),
-			    nw = this._map.unproject(nwPoint),
-			    se = this._map.unproject(sePoint);
-
-			// TODO temporary hack, will be removed after refactoring projections
-			// https://github.com/Leaflet/Leaflet/issues/1618
-			if (!options.continuousWorld && !options.noWrap) {
-				nw = nw.wrap();
-				se = se.wrap();
-			}
-
-			if (!options.bounds.intersects([nw, se])) { return false; }
-		}
-
-		return true;
-	},
-
-	_removeOtherTiles: function (bounds) {
-		var kArr, x, y, key;
-
-		for (key in this._tiles) {
-			kArr = key.split(':');
-			x = parseInt(kArr[0], 10);
-			y = parseInt(kArr[1], 10);
-
-			// remove tile if it's out of bounds
-			if (x < bounds.min.x || x > bounds.max.x || y < bounds.min.y || y > bounds.max.y) {
-				this._removeTile(key);
-			}
-		}
-	},
-
-	_removeTile: function (key) {
-		var tile = this._tiles[key];
-
-		this.fire('tileunload', {tile: tile, url: tile.src});
-
-		if (this.options.reuseTiles) {
-			L.DomUtil.removeClass(tile, 'leaflet-tile-loaded');
-			this._unusedTiles.push(tile);
-
-		} else if (tile.parentNode === this._tileContainer) {
-			this._tileContainer.removeChild(tile);
-		}
-
-		// for https://github.com/CloudMade/Leaflet/issues/137
-		if (!L.Browser.android) {
-			tile.onload = null;
-			tile.src = L.Util.emptyImageUrl;
-		}
-
-		delete this._tiles[key];
-	},
-
-	_addTile: function (tilePoint, container) {
-		var tilePos = this._getTilePos(tilePoint);
-
-		// get unused tile - or create a new tile
-		var tile = this._getTile();
-
-		/*
-		Chrome 20 layouts much faster with top/left (verify with timeline, frames)
-		Android 4 browser has display issues with top/left and requires transform instead
-		Android 2 browser requires top/left or tiles disappear on load or first drag
-		(reappear after zoom) https://github.com/CloudMade/Leaflet/issues/866
-		(other browsers don't currently care) - see debug/hacks/jitter.html for an example
-		*/
-		L.DomUtil.setPosition(tile, tilePos, L.Browser.chrome || L.Browser.android23);
-
-		this._tiles[tilePoint.x + ':' + tilePoint.y] = tile;
-
-		this._loadTile(tile, tilePoint);
-
-		if (tile.parentNode !== this._tileContainer) {
-			container.appendChild(tile);
-		}
-	},
-
-	_getZoomForUrl: function () {
-
-		var options = this.options,
-		    zoom = this._map.getZoom();
-
-		if (options.zoomReverse) {
-			zoom = options.maxZoom - zoom;
-		}
-
-		return zoom + options.zoomOffset;
-	},
-
-	_getTilePos: function (tilePoint) {
-		var origin = this._map.getPixelOrigin(),
-		    tileSize = this.options.tileSize;
-
-		return tilePoint.multiplyBy(tileSize).subtract(origin);
-	},
-
-	// image-specific code (override to implement e.g. Canvas or SVG tile layer)
-
-	getTileUrl: function (tilePoint) {
-		return L.Util.template(this._url, L.extend({
-			s: this._getSubdomain(tilePoint),
-			z: tilePoint.z,
-			x: tilePoint.x,
-			y: tilePoint.y
-		}, this.options));
-	},
-
-	_getWrapTileNum: function () {
-		var crs = this._map.options.crs,
-		    size = crs.getSize(this._map.getZoom());
-		return size.divideBy(this.options.tileSize);
-	},
-
-	_adjustTilePoint: function (tilePoint) {
-
-		var limit = this._getWrapTileNum();
-
-		// wrap tile coordinates
-		if (!this.options.continuousWorld && !this.options.noWrap) {
-			tilePoint.x = ((tilePoint.x % limit.x) + limit.x) % limit.x;
-		}
-
-		if (this.options.tms) {
-			tilePoint.y = limit.y - tilePoint.y - 1;
-		}
-
-		tilePoint.z = this._getZoomForUrl();
-	},
-
-	_getSubdomain: function (tilePoint) {
-		var index = Math.abs(tilePoint.x + tilePoint.y) % this.options.subdomains.length;
-		return this.options.subdomains[index];
-	},
-
-	_createTileProto: function () {
-		var img = this._tileImg = L.DomUtil.create('img', 'leaflet-tile');
-		img.style.width = img.style.height = this.options.tileSize + 'px';
-		img.galleryimg = 'no';
-	},
-
-	_getTile: function () {
-		if (this.options.reuseTiles && this._unusedTiles.length > 0) {
-			var tile = this._unusedTiles.pop();
-			this._resetTile(tile);
-			return tile;
-		}
-		return this._createTile();
-	},
-
-	// Override if data stored on a tile needs to be cleaned up before reuse
-	_resetTile: function (/*tile*/) {},
-
-	_createTile: function () {
-		var tile = this._tileImg.cloneNode(false);
-		tile.onselectstart = tile.onmousemove = L.Util.falseFn;
-
-		if (L.Browser.ielt9 && this.options.opacity !== undefined) {
-			L.DomUtil.setOpacity(tile, this.options.opacity);
-		}
-		// without this hack, tiles disappear after zoom on Chrome for Android
-		// https://github.com/Leaflet/Leaflet/issues/2078
-		if (L.Browser.mobileWebkit3d) {
-			tile.style.WebkitBackfaceVisibility = 'hidden';
-		}
-		return tile;
-	},
-
-	_loadTile: function (tile, tilePoint) {
-		tile._layer  = this;
-		tile.onload  = this._tileOnLoad;
-		tile.onerror = this._tileOnError;
-
-		this._adjustTilePoint(tilePoint);
-		tile.src     = this.getTileUrl(tilePoint);
-
-		this.fire('tileloadstart', {
-			tile: tile,
-			url: tile.src
-		});
-	},
-
-	_tileLoaded: function () {
-		this._tilesToLoad--;
-
-		if (this._animated) {
-			L.DomUtil.addClass(this._tileContainer, 'leaflet-zoom-animated');
-		}
-
-		if (!this._tilesToLoad) {
-			this.fire('load');
-
-			if (this._animated) {
-				// clear scaled tiles after all new tiles are loaded (for performance)
-				clearTimeout(this._clearBgBufferTimer);
-				this._clearBgBufferTimer = setTimeout(L.bind(this._clearBgBuffer, this), 500);
-			}
-		}
-	},
-
-	_tileOnLoad: function () {
-		var layer = this._layer;
-
-		//Only if we are loading an actual image
-		if (this.src !== L.Util.emptyImageUrl) {
-			L.DomUtil.addClass(this, 'leaflet-tile-loaded');
-
-			layer.fire('tileload', {
-				tile: this,
-				url: this.src
-			});
-		}
-
-		layer._tileLoaded();
-	},
-
-	_tileOnError: function () {
-		var layer = this._layer;
-
-		layer.fire('tileerror', {
-			tile: this,
-			url: this.src
-		});
-
-		var newUrl = layer.options.errorTileUrl;
-		if (newUrl) {
-			this.src = newUrl;
-		}
-
-		layer._tileLoaded();
-	}
-});
-
-L.tileLayer = function (url, options) {
-	return new L.TileLayer(url, options);
-};
+/*
+ * L.TileLayer is used for standard xyz-numbered tile layers.
+ */
+
+L.TileLayer = L.Class.extend({
+	includes: L.Mixin.Events,
+
+	options: {
+		minZoom: 0,
+		maxZoom: 18,
+		tileSize: 256,
+		subdomains: 'abc',
+		errorTileUrl: '',
+		attribution: '',
+		zoomOffset: 0,
+		opacity: 1,
+		/* (undefined works too)
+		zIndex: null,
+		tms: false,
+		continuousWorld: false,
+		noWrap: false,
+		zoomReverse: false,
+		detectRetina: false,
+		reuseTiles: false,
+		bounds: false,
+		*/
+		unloadInvisibleTiles: L.Browser.mobile,
+		updateWhenIdle: L.Browser.mobile
+	},
+
+	initialize: function (url, options) {
+		options = L.setOptions(this, options);
+
+		// detecting retina displays, adjusting tileSize and zoom levels
+		if (options.detectRetina && L.Browser.retina && options.maxZoom > 0) {
+
+			options.tileSize = Math.floor(options.tileSize / 2);
+			options.zoomOffset++;
+
+			if (options.minZoom > 0) {
+				options.minZoom--;
+			}
+			this.options.maxZoom--;
+		}
+
+		if (options.bounds) {
+			options.bounds = L.latLngBounds(options.bounds);
+		}
+
+		this._url = url;
+
+		var subdomains = this.options.subdomains;
+
+		if (typeof subdomains === 'string') {
+			this.options.subdomains = subdomains.split('');
+		}
+	},
+
+	onAdd: function (map) {
+		this._map = map;
+		this._animated = map._zoomAnimated;
+
+		// create a container div for tiles
+		this._initContainer();
+
+		// create an image to clone for tiles
+		this._createTileProto();
+
+		// set up events
+		map.on({
+			'viewreset': this._reset,
+			'moveend': this._update
+		}, this);
+
+		if (this._animated) {
+			map.on({
+				'zoomanim': this._animateZoom,
+				'zoomend': this._endZoomAnim
+			}, this);
+		}
+
+		if (!this.options.updateWhenIdle) {
+			this._limitedUpdate = L.Util.limitExecByInterval(this._update, 150, this);
+			map.on('move', this._limitedUpdate, this);
+		}
+
+		this._reset();
+		this._update();
+	},
+
+	addTo: function (map) {
+		map.addLayer(this);
+		return this;
+	},
+
+	onRemove: function (map) {
+		this._container.parentNode.removeChild(this._container);
+
+		map.off({
+			'viewreset': this._reset,
+			'moveend': this._update
+		}, this);
+
+		if (this._animated) {
+			map.off({
+				'zoomanim': this._animateZoom,
+				'zoomend': this._endZoomAnim
+			}, this);
+		}
+
+		if (!this.options.updateWhenIdle) {
+			map.off('move', this._limitedUpdate, this);
+		}
+
+		this._container = null;
+		this._map = null;
+	},
+
+	bringToFront: function () {
+		var pane = this._map._panes.tilePane;
+
+		if (this._container) {
+			pane.appendChild(this._container);
+			this._setAutoZIndex(pane, Math.max);
+		}
+
+		return this;
+	},
+
+	bringToBack: function () {
+		var pane = this._map._panes.tilePane;
+
+		if (this._container) {
+			pane.insertBefore(this._container, pane.firstChild);
+			this._setAutoZIndex(pane, Math.min);
+		}
+
+		return this;
+	},
+
+	getAttribution: function () {
+		return this.options.attribution;
+	},
+
+	getContainer: function () {
+		return this._container;
+	},
+
+	setOpacity: function (opacity) {
+		this.options.opacity = opacity;
+
+		if (this._map) {
+			this._updateOpacity();
+		}
+
+		return this;
+	},
+
+	setZIndex: function (zIndex) {
+		this.options.zIndex = zIndex;
+		this._updateZIndex();
+
+		return this;
+	},
+
+	setUrl: function (url, noRedraw) {
+		this._url = url;
+
+		if (!noRedraw) {
+			this.redraw();
+		}
+
+		return this;
+	},
+
+	redraw: function () {
+		if (this._map) {
+			this._reset({hard: true});
+			this._update();
+		}
+		return this;
+	},
+
+	_updateZIndex: function () {
+		if (this._container && this.options.zIndex !== undefined) {
+			this._container.style.zIndex = this.options.zIndex;
+		}
+	},
+
+	_setAutoZIndex: function (pane, compare) {
+
+		var layers = pane.children,
+		    edgeZIndex = -compare(Infinity, -Infinity), // -Infinity for max, Infinity for min
+		    zIndex, i, len;
+
+		for (i = 0, len = layers.length; i < len; i++) {
+
+			if (layers[i] !== this._container) {
+				zIndex = parseInt(layers[i].style.zIndex, 10);
+
+				if (!isNaN(zIndex)) {
+					edgeZIndex = compare(edgeZIndex, zIndex);
+				}
+			}
+		}
+
+		this.options.zIndex = this._container.style.zIndex =
+		        (isFinite(edgeZIndex) ? edgeZIndex : 0) + compare(1, -1);
+	},
+
+	_updateOpacity: function () {
+		var i,
+		    tiles = this._tiles;
+
+		if (L.Browser.ielt9) {
+			for (i in tiles) {
+				L.DomUtil.setOpacity(tiles[i], this.options.opacity);
+			}
+		} else {
+			L.DomUtil.setOpacity(this._container, this.options.opacity);
+		}
+	},
+
+	_initContainer: function () {
+		var tilePane = this._map._panes.tilePane;
+
+		if (!this._container) {
+			this._container = L.DomUtil.create('div', 'leaflet-layer');
+
+			this._updateZIndex();
+
+			if (this._animated) {
+				var className = 'leaflet-tile-container';
+
+				this._bgBuffer = L.DomUtil.create('div', className, this._container);
+				this._tileContainer = L.DomUtil.create('div', className, this._container);
+
+			} else {
+				this._tileContainer = this._container;
+			}
+
+			tilePane.appendChild(this._container);
+
+			if (this.options.opacity < 1) {
+				this._updateOpacity();
+			}
+		}
+	},
+
+	_reset: function (e) {
+		for (var key in this._tiles) {
+			this.fire('tileunload', {tile: this._tiles[key]});
+		}
+
+		this._tiles = {};
+		this._tilesToLoad = 0;
+
+		if (this.options.reuseTiles) {
+			this._unusedTiles = [];
+		}
+
+		this._tileContainer.innerHTML = '';
+
+		if (this._animated && e && e.hard) {
+			this._clearBgBuffer();
+		}
+
+		this._initContainer();
+	},
+
+	_getTileSize: function () {
+		var map = this._map,
+		    zoom = map.getZoom() + this.options.zoomOffset,
+		    zoomN = this.options.maxNativeZoom,
+		    tileSize = this.options.tileSize;
+
+		if (zoomN && zoom > zoomN) {
+			tileSize = Math.round(map.getZoomScale(zoom) / map.getZoomScale(zoomN) * tileSize);
+		}
+
+		return tileSize;
+	},
+
+	_update: function () {
+
+		if (!this._map) { return; }
+
+		var bounds = this._map.getPixelBounds(),
+		    zoom = this._map.getZoom(),
+		    tileSize = this.options.tileSize;
+
+		if (zoom > this.options.maxZoom || zoom < this.options.minZoom) {
+			return;
+		}
+
+		var tileBounds = L.bounds(
+		        bounds.min.divideBy(tileSize)._floor(),
+		        bounds.max.divideBy(tileSize)._floor());
+
+		this._addTilesFromCenterOut(tileBounds);
+
+		if (this.options.unloadInvisibleTiles || this.options.reuseTiles) {
+			this._removeOtherTiles(tileBounds);
+		}
+	},
+
+	_addTilesFromCenterOut: function (bounds) {
+		var queue = [],
+		    center = bounds.getCenter();
+
+		var j, i, point;
+
+		for (j = bounds.min.y; j <= bounds.max.y; j++) {
+			for (i = bounds.min.x; i <= bounds.max.x; i++) {
+				point = new L.Point(i, j);
+
+				if (this._tileShouldBeLoaded(point)) {
+					queue.push(point);
+				}
+			}
+		}
+
+		var tilesToLoad = queue.length;
+
+		if (tilesToLoad === 0) { return; }
+
+		// load tiles in order of their distance to center
+		queue.sort(function (a, b) {
+			return a.distanceTo(center) - b.distanceTo(center);
+		});
+
+		var fragment = document.createDocumentFragment();
+
+		// if its the first batch of tiles to load
+		if (!this._tilesToLoad) {
+			this.fire('loading');
+		}
+
+		this._tilesToLoad += tilesToLoad;
+
+		for (i = 0; i < tilesToLoad; i++) {
+			this._addTile(queue[i], fragment);
+		}
+
+		this._tileContainer.appendChild(fragment);
+	},
+
+	_tileShouldBeLoaded: function (tilePoint) {
+		if ((tilePoint.x + ':' + tilePoint.y) in this._tiles) {
+			return false; // already loaded
+		}
+
+		var options = this.options;
+
+		if (!options.continuousWorld) {
+			var limit = this._getWrapTileNum();
+
+			// don't load if exceeds world bounds
+			if ((options.noWrap && (tilePoint.x < 0 || tilePoint.x >= limit.x)) ||
+				tilePoint.y < 0 || tilePoint.y >= limit.y) { return false; }
+		}
+
+		if (options.bounds) {
+			var tileSize = options.tileSize,
+			    nwPoint = tilePoint.multiplyBy(tileSize),
+			    sePoint = nwPoint.add([tileSize, tileSize]),
+			    nw = this._map.unproject(nwPoint),
+			    se = this._map.unproject(sePoint);
+
+			// TODO temporary hack, will be removed after refactoring projections
+			// https://github.com/Leaflet/Leaflet/issues/1618
+			if (!options.continuousWorld && !options.noWrap) {
+				nw = nw.wrap();
+				se = se.wrap();
+			}
+
+			if (!options.bounds.intersects([nw, se])) { return false; }
+		}
+
+		return true;
+	},
+
+	_removeOtherTiles: function (bounds) {
+		var kArr, x, y, key;
+
+		for (key in this._tiles) {
+			kArr = key.split(':');
+			x = parseInt(kArr[0], 10);
+			y = parseInt(kArr[1], 10);
+
+			// remove tile if it's out of bounds
+			if (x < bounds.min.x || x > bounds.max.x || y < bounds.min.y || y > bounds.max.y) {
+				this._removeTile(key);
+			}
+		}
+	},
+
+	_removeTile: function (key) {
+		var tile = this._tiles[key];
+
+		this.fire('tileunload', {tile: tile, url: tile.src});
+
+		if (this.options.reuseTiles) {
+			L.DomUtil.removeClass(tile, 'leaflet-tile-loaded');
+			this._unusedTiles.push(tile);
+
+		} else if (tile.parentNode === this._tileContainer) {
+			this._tileContainer.removeChild(tile);
+		}
+
+		// for https://github.com/CloudMade/Leaflet/issues/137
+		if (!L.Browser.android) {
+			tile.onload = null;
+			tile.src = L.Util.emptyImageUrl;
+		}
+
+		delete this._tiles[key];
+	},
+
+	_addTile: function (tilePoint, container) {
+		var tilePos = this._getTilePos(tilePoint);
+
+		// get unused tile - or create a new tile
+		var tile = this._getTile();
+
+		/*
+		Chrome 20 layouts much faster with top/left (verify with timeline, frames)
+		Android 4 browser has display issues with top/left and requires transform instead
+		Android 2 browser requires top/left or tiles disappear on load or first drag
+		(reappear after zoom) https://github.com/CloudMade/Leaflet/issues/866
+		(other browsers don't currently care) - see debug/hacks/jitter.html for an example
+		*/
+		L.DomUtil.setPosition(tile, tilePos, L.Browser.chrome || L.Browser.android23);
+
+		this._tiles[tilePoint.x + ':' + tilePoint.y] = tile;
+
+		this._loadTile(tile, tilePoint);
+
+		if (tile.parentNode !== this._tileContainer) {
+			container.appendChild(tile);
+		}
+	},
+
+	_getZoomForUrl: function () {
+
+		var options = this.options,
+		    zoom = this._map.getZoom();
+
+		if (options.zoomReverse) {
+			zoom = options.maxZoom - zoom;
+		}
+
+		return zoom + options.zoomOffset;
+	},
+
+	_getTilePos: function (tilePoint) {
+		var origin = this._map.getPixelOrigin(),
+		    tileSize = this.options.tileSize;
+
+		return tilePoint.multiplyBy(tileSize).subtract(origin);
+	},
+
+	// image-specific code (override to implement e.g. Canvas or SVG tile layer)
+
+	getTileUrl: function (tilePoint) {
+		return L.Util.template(this._url, L.extend({
+			s: this._getSubdomain(tilePoint),
+			z: tilePoint.z,
+			x: tilePoint.x,
+			y: tilePoint.y
+		}, this.options));
+	},
+
+	_getWrapTileNum: function () {
+		var crs = this._map.options.crs,
+		    size = crs.getSize(this._map.getZoom());
+		return size.divideBy(this.options.tileSize);
+	},
+
+	_adjustTilePoint: function (tilePoint) {
+
+		var limit = this._getWrapTileNum();
+
+		// wrap tile coordinates
+		if (!this.options.continuousWorld && !this.options.noWrap) {
+			tilePoint.x = ((tilePoint.x % limit.x) + limit.x) % limit.x;
+		}
+
+		if (this.options.tms) {
+			tilePoint.y = limit.y - tilePoint.y - 1;
+		}
+
+		tilePoint.z = this._getZoomForUrl();
+	},
+
+	_getSubdomain: function (tilePoint) {
+		var index = Math.abs(tilePoint.x + tilePoint.y) % this.options.subdomains.length;
+		return this.options.subdomains[index];
+	},
+
+	_createTileProto: function () {
+		var img = this._tileImg = L.DomUtil.create('img', 'leaflet-tile');
+		img.style.width = img.style.height = this.options.tileSize + 'px';
+		img.galleryimg = 'no';
+	},
+
+	_getTile: function () {
+		if (this.options.reuseTiles && this._unusedTiles.length > 0) {
+			var tile = this._unusedTiles.pop();
+			this._resetTile(tile);
+			return tile;
+		}
+		return this._createTile();
+	},
+
+	// Override if data stored on a tile needs to be cleaned up before reuse
+	_resetTile: function (/*tile*/) {},
+
+	_createTile: function () {
+		var tile = this._tileImg.cloneNode(false);
+		tile.onselectstart = tile.onmousemove = L.Util.falseFn;
+
+		if (L.Browser.ielt9 && this.options.opacity !== undefined) {
+			L.DomUtil.setOpacity(tile, this.options.opacity);
+		}
+		// without this hack, tiles disappear after zoom on Chrome for Android
+		// https://github.com/Leaflet/Leaflet/issues/2078
+		if (L.Browser.mobileWebkit3d) {
+			tile.style.WebkitBackfaceVisibility = 'hidden';
+		}
+		return tile;
+	},
+
+	_loadTile: function (tile, tilePoint) {
+		tile._layer  = this;
+		tile.onload  = this._tileOnLoad;
+		tile.onerror = this._tileOnError;
+
+		this._adjustTilePoint(tilePoint);
+		tile.src     = this.getTileUrl(tilePoint);
+
+		this.fire('tileloadstart', {
+			tile: tile,
+			url: tile.src
+		});
+	},
+
+	_tileLoaded: function () {
+		this._tilesToLoad--;
+
+		if (this._animated) {
+			L.DomUtil.addClass(this._tileContainer, 'leaflet-zoom-animated');
+		}
+
+		if (!this._tilesToLoad) {
+			this.fire('load');
+
+			if (this._animated) {
+				// clear scaled tiles after all new tiles are loaded (for performance)
+				clearTimeout(this._clearBgBufferTimer);
+				this._clearBgBufferTimer = setTimeout(L.bind(this._clearBgBuffer, this), 500);
+			}
+		}
+	},
+
+	_tileOnLoad: function () {
+		var layer = this._layer;
+
+		//Only if we are loading an actual image
+		if (this.src !== L.Util.emptyImageUrl) {
+			L.DomUtil.addClass(this, 'leaflet-tile-loaded');
+
+			layer.fire('tileload', {
+				tile: this,
+				url: this.src
+			});
+		}
+
+		layer._tileLoaded();
+	},
+
+	_tileOnError: function () {
+		var layer = this._layer;
+
+		layer.fire('tileerror', {
+			tile: this,
+			url: this.src
+		});
+
+		var newUrl = layer.options.errorTileUrl;
+		if (newUrl) {
+			this.src = newUrl;
+		}
+
+		layer._tileLoaded();
+	}
+});
+
+L.tileLayer = function (url, options) {
+	return new L.TileLayer(url, options);
+};