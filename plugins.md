---
layout: default
title: Plugins
---

## Notable Leaflet Plugins

While Leaflet is meant to be as lightweight as possible, and focuses on a core set of features, an easy way to extend its functionality is to use third-party plugins. Thanks to the awesome community behind Leaflet, there are lots of nice plugins to choose from.

---

### Layers and Overlays

<table class="plugins">
	<tr>
		<th>Plugin</th>
		<th>Description</th>
		<th>Maintainer</th>
	</tr>
	<tr>
		<td>
			<a href="https://github.com/Leaflet/Leaflet.markercluster">Leaflet.markercluster</a>
		</td><td>
			Beautiful, sophisticated, high performance marker clustering solution with smooth animations and lots of great features. <em>Recommended!</em>
		</td><td>
			<a href="https://github.com/danzel">Dave Leaver</a>
		</td>
	</tr>
	<tr>
		<td>
			<a href="https://github.com/Leaflet/Leaflet.label">Leaflet.label</a>
		</td><td>
			Adds text labels to map markers and vector layers.
		</td><td>
			<a href="https://github.com/jacobtoye">Jacob Toye</a>
		</td>
	</tr>
	<tr>
		<td>
			<a href="http://dynmeth.github.com/RaphaelLayer/">RaphaelLayer</a>
		</td><td>
			Allows you to use <a href="http://raphaeljs.com/">Raphael</a> as a layer on a Leaflet map for advanced animations and visualizations.
		</td><td>
			<a href="https://github.com/dynmeth">Dynamic Methods</a>
		</td>
	</tr>
	<tr>
		<td>
			<a href="https://github.com/jawj/OverlappingMarkerSpiderfier-Leaflet">Overlapping Marker Spiderfier</a>
		</td><td>
			Deals with overlapping markers in a Google Earth-inspired way by gracefully springing them apart on click.
		</td><td>
			<a href="http://mackerron.com">George MacKerron</a>
		</td>
	</tr>
	<tr>
		<td>
			<a href="https://github.com/aparshin/leaflet-boundary-canvas">TileLayer.BoundaryCanvas</a>
		</td><td>
			Allows you to draw tile layers with arbitrary polygonal boundary. HTML5 Canvas is used for rendering.
		</td><td>
			<a href="https://github.com/aparshin">Alexander Parshin</a>
		</td>
	</tr>
	<tr>
		<td>
			<a href="https://github.com/domoritz/leaflet-maskcanvas">MaskCanvas</a>
		</td><td>
			Canvas layer that can be used to visualize coverage.
		</td><td>
			<a href="https://github.com/domoritz">Dominik Moritz</a>
		</td>
	</tr>
	<tr>
		<td>
			<a href="https://github.com/sunng87/heatcanvas">HeatCanvas</a>
		</td><td>
			Simple heatmap api based on HTML5 canvas.
		</td><td>
			<a href="https://github.com/sunng87">Sun Ning</a>
		</td>
	</tr>
	<tr>
		<td>
			<a href="http://www.patrick-wied.at/static/heatmapjs/example-heatmap-leaflet.html">heatmap.js</a>
		</td><td>
			JavaScript Library for HTML5 canvas based heatmaps.

			Its Leaflet layer implementation supports large datasets because it is tile based and uses a quadtree index to store the data.
		</td><td>
			<a href="https://github.com/pa7">Patrick Wied</a>
		</td>
	</tr>
	<tr>
		<td>
			<a href="http://moonlite.github.com/Leaflet.MultiTileLayer/">Leaflet.MultiTileLayer</a>
		</td><td>
			Allows to compose a TileLayer from several tile sources. Each source is active only on a defined set of zoomlevels.
		</td><td>
			<a href="https://github.com/moonlite">Mattias Bengtsson</a>
		</td>
	</tr>
	<tr>
		<td>
			<a href="https://github.com/openplans/Leaflet.AnimatedMarker">Leaflet.AnimatedMarker</a>
		</td><td>
			Animate a marker along a polyline.
		</td><td>
			<a href="https://github.com/atogle">Aaron Ogle</a>
		</td>
	</tr>
	<tr>
		<td>
			<a href="https://github.com/jieter/Leaflet-semicircle">Leaflet-semicircle</a>
		</td><td>
			Adds functionality to <code>L.Circle</code> to draw semicircles.
		</td><td>
			<a href="https://github.com/jieter">Jieter</a>
		</td>
	</tr>
	<tr>
		<td>
			<a href="https://github.com/ismyrnow/Leaflet.functionaltilelayer">Leaflet.FunctionalTileLayer</a>
		</td><td>
			Allows you to define tile layer URLs using a function, with support for jQuery deferreds.
		</td><td>
			<a href="https://github.com/ismyrnow">Ishmael Smyrnow</a>
		</td>
	</tr>
	<tr>
		<td>
			<a href="https://github.com/joker-x/Leaflet.geoCSV">Leaflet.geoCSV</a>
		</td><td>
			Leaflet plugin for loading a CSV file as geoJSON layer.
		</td><td>
			<a href="https://github.com/joker-x">Iván Eixarch</a>
		</td>
	</tr>
	<tr>
		<td>
			<a href="https://github.com/bbecquet/Leaflet.PolylineDecorator">Leaflet.PolylineDecorator</a>
		</td><td>
			Allows you to draw patterns (like dashes, arrows or evenly spaced Markers) along Polylines or coordinate paths.
		</td><td>
			<a href="https://github.com/bbecquet">Benjamin Becquet</a>
		</td>
	</tr>
	<tr>
		<td>
			<a href="https://github.com/leaflet-extras/leaflet.sprite">Leaflet.Sprite</a>
		</td><td>
			Use sprite based icons in your markers.
		</td><td>
			<a href="https://github.com/calvinmetcalf">Calvin Metcalf</a>
		</td>
	</tr>
	<tr>
		<td>
			<a href="https://github.com/maximeh/leaflet.bouncemarker">Leaflet.BounceMarker</a>
		</td><td>
			Make a marker bounce when you add it to a map.
		</td><td>
			<a href="https://github.com/maximeh">Maxime Hadjinlian</a>
		</td>
	</tr>
	<tr>
		<td>
			<a href="https://github.com/makinacorpus/Leaflet.TextPath">Leaflet.TextPath</a>
		</td><td>
			Allows you to draw text along Polylines.
		</td><td>
			<a href="https://github.com/leplatrem">Mathieu Leplatre</a>
		</td>
	</tr>
	<tr>
		<td>
			<a href="https://github.com/lvoogdt/Leaflet.awesome-markers">Leaflet.Awesome-Markers</a>
		</td><td>
			Colorful, iconic & retina-proof markers based on the Font Awesome icons/Twitter Bootstrap icons
		</td><td>
			<a href="http://www.lennardvoogdt.nl">Lennard Voogdt</a>
		</td>
	</tr>
	<tr>
		<td>
			<a href="http://humangeo.github.com/leaflet-dvf/">Leaflet Data Visualization Framework</a>
		</td><td>
			New markers, layers, and utility classes for easy thematic mapping and data visualization.
		</td><td>
			<a href="https://github.com/sfairgrieve">Scott Fairgrieve</a>
		</td>
	</tr>
	<tr>
		<td>
			<a href="https://github.com/Zverik/leaflet-grayscale/">TileLayer.Grayscale</a>
		</td><td>
			A regular TileLayer with grayscale makeover.
		</td><td>
			<a href="https://github.com/Zverik">Ilya Zverev</a>
		</td>
	</tr>
	<tr>
		<td>
			<a href="https://github.com/glenrobertson/leaflet-tilelayer-geojson/">TileLayer.GeoJSON</a>
		</td><td>
			A TileLayer for GeoJSON tiles (requires JQuery).
		</td><td>
			<a href="https://github.com/glenrobertson">Glen Robertson</a>
		</td>
	</tr>
</table>


### Services, Providers and Formats

<table class="plugins">
	<tr>
		<th>Plugin</th>
		<th>Description</th>
		<th>Maintainer</th>
	</tr>
	<tr>
		<td>
			<a href="https://github.com/kartena/Proj4Leaflet">Proj4Leaflet</a>
		</td><td>
			<a href="http://trac.osgeo.org/proj4js/">Proj4js</a> integration plugin, allowing you to use all kinds of weird projections in Leaflet.
		</td><td>
			<a href="http://www.kartena.se/">Kartena</a>
		</td>
	</tr>
	<tr>
		<td>
			<a href="https://github.com/shramov/leaflet-plugins">Plugins by Pavel Shramov</a>
		</td><td>
			A set of plugins for: GPX, KML layers; Bing tile layer; Google and Yandex layers (implemented with their APIs), Permalink and alternative Scale controls.
		</td><td>
			<a href="https://github.com/shramov">Pavel Shramov</a>
		</td>
	</tr>
	<tr>
		<td>
			<a href="http://vizzuality.github.com/cartodb-leaflet/">cartodb-leaflet</a>
		</td><td>
			Official <a href="http://cartodb.com/">CartoDB</a> plugin for Leaflet.
		</td><td>
			<a href="http://vizzuality.com/">Vizzuality</a>
		</td>
	</tr>
	<tr>
		<td>
			<a href="http://geojason.info/leaflet-vector-layers/">Leaflet Vector Layers</a>
		</td><td>
			Allows to easily create vector layers from a number of geo web services, such as ArcGIS Server, Arc2Earth, GeoIQ, CartoDB and GIS Cloud.
		</td><td>
			<a href="http://geojason.info">Jason Sanford</a>
		</td>
	</tr>
	<tr>
		<td>
			<a href="https://github.com/perliedman/leaflet-tilejson">leaflet-tilejson</a>
		</td><td>
			Adds support for the <a href="https://github.com/mapbox/TileJSON">TileJSON</a> specification to Leaflet.
		</td><td>
			<a href="https://github.com/perliedman">Per Liedman</a>, <a href="http://www.kartena.se/">Kartena</a>
		</td>
	</tr>
	<tr>
		<td>
			<a href="https://github.com/leaflet-extras/leaflet-providers">leaflet-providers</a>
		</td><td>
			Contains configurations for various free tile providers &mdash; OSM, OpenCycleMap, MapQuest, Mapbox Streets, Stamen, Esri, etc.
		</td><td>
			<a href="https://github.com/seelmann">Stefan Seelmann</a>
		</td>
	</tr>
	<tr>
		<td>
			<a href="https://github.com/azgs/azgs-leaflet">azgs-leaflet</a>
		</td><td>
			A set of small plugins for Leaflet, including WFS-GeoJSON layer with filtering, a hover control for GeoJSON, and an Esri tile layer.
		</td><td>
			<a href="https://github.com/azgs">AZGS</a>
		</td>
	</tr>
	<tr>
		<td>
			<a href="https://github.com/jieter/Leaflet.encoded">Leaflet.encoded</a>
		</td><td>
			Use encoded polylines in Leaflet.
		</td><td>
			<a href="https://github.com/jieter">Jieter</a>
		</td>
	</tr>
	<tr>
		<td>
			<a href="https://github.com/calvinmetcalf/leaflet.pouch">Leaflet.Pouch</a>
		</td><td>
			Use PouchDB to sync CouchDB data to local storage (indexedDB), to just add couchDB data or as just a less confusing implementation of indexedDB.
		</td><td>
			<a href="https://github.com/calvinmetcalf/">Calvin Metcalf</a>
		</td>
	</tr>
	<tr>
		<td>
			<a href="https://github.com/calvinmetcalf/leaflet-ajax">Leaflet Ajax</a>
		</td><td>
			Add GeoJSON data via ajax or jsonp.
		</td><td>
			<a href="https://github.com/calvinmetcalf/">Calvin Metcalf</a>
		</td>
	</tr>
	<tr>
		<td>
			<a href="https://github.com/mpetazzoni/leaflet-gpx">Leaflet GPX</a>
		</td><td>
			GPX layer, targeted at sporting activities by providing access to information such as distance, moving time, pace, elevation, heart rate, etc.
		</td><td>
			<a href="https://github.com/mpetazzoni/">Maxime Petazzoni</a>
		</td>
	</tr>
	<tr>
		<td>
			<a href="http://arthur-e.github.com/Wicket/">Wicket</a>
		</td><td>
			A modest library for translating between Well-Known Text (WKT) and Leaflet geometry objects (e.g. between L.marker() instances and "POINT()" strings).
		</td><td>
			<a href="https://github.com/arthur-e/">K. Arthur Endsley</a>
		</td>
	</tr>
</table>


### Geocoding (Address Lookup)

<table class="plugins">
	<tr>
		<th>Plugin</th>
		<th>Description</th>
		<th>Maintainer</th>
	</tr>
	<tr>
		<td>
			<a href="https://github.com/smeijer/L.GeoSearch">Leaflet GeoSearch</a>
		</td><td>
			Small geocoding plugin that brings address searching/lookup (aka geosearching) to Leaflet.<br />
			Comes with support for Google, OpenStreetMap Nominatim, Bing, Esri and Nokia. Eeasily extensible.
		</td><td>
			<a href="https://github.com/smeijer">Stephan Meijer</a>
		</td>
	</tr>
	<tr>
		<td>
			<a href="https://github.com/k4r573n/leaflet-control-osm-geocoder">Leaflet Control OSM Geocoder</a>
		</td><td>
			A simple geocoder that uses OpenstreetMap Nominatim to locate places by address.
		</td><td>
			<a href="https://github.com/k4r573n">Karsten Hinz</a>
		</td>
	</tr>
	<tr>
		<td>
			<a href="https://github.com/sa3m/leaflet-control-bing-geocoder">Leaflet Control Bing Geocoder</a>
		</td><td>
			A simple geocoder control that uses Bing to locate places.
		</td><td>
			<a href="https://github.com/sa3m">Samuel Piquet</a>
		</td>
	</tr>
</table>


### Controls and Interaction

<table class="plugins">
	<tr>
		<th>Plugin</th>
		<th>Description</th>
		<th>Maintainer</th>
	</tr>
	<tr>
		<td>
			<a href="https://github.com/Leaflet/Leaflet.draw">Leaflet.draw</a>
		</td><td>
			Enables drawing features like polylines, polygons, rectangles, circles and markers through a very nice user-friendly interface with icons and hints. <em>Recommended!</em>
		</td><td>
			<a href="https://github.com/jacobtoye">Jacob Toye</a>
		</td>
	</tr>
	<tr>
		<td>
			<a href="https://github.com/danzel/Leaflet.utfgrid">Leaflet.utfgrid</a>
		</td><td>
			Provides a utfgrid interaction handler for leaflet a very small footprint.
		</td><td>
			<a href="https://github.com/danzel">Dave Leaver</a>
		</td>
	</tr>
	<tr>
		<td>
			<a href="https://github.com/kartena/Leaflet.EditableHandlers">Leaflet.EditableHandlers</a>
		</td><td>
			A set of plugins that includes circle editing, measuring tool, and label for polygon sides.
		</td><td>
			<a href="http://www.kartena.se/">Kartena</a>
		</td>
	</tr>
	<tr>
		<td>
			<a href="http://kartena.github.com/Leaflet.Pancontrol/">Leaflet.Pancontrol</a>
		</td><td>
			A simple panning control.
		</td><td>
			<a href="http://www.kartena.se/">Kartena</a>
		</td>
	</tr>
	<tr>
		<td>
			<a href="http://kartena.github.com/Leaflet.zoomslider/">Leaflet.zoomslider</a>
		</td><td>
			A zoom slider control.
		</td><td>
			<a href="http://www.kartena.se/">Kartena</a>
		</td>
	</tr>
	<tr>
		<td>
			<a href="https://github.com/domoritz/leaflet-locatecontrol">Leaflet.Locate</a>
		</td><td>
			A customizable locate control.
		</td><td>
			<a href="https://github.com/domoritz">Dominik Moritz</a>
		</td>
	</tr>
	<tr>
		<td>
			<a href="http://elidupuis.github.com/leaflet.zoomfs">leaflet.zoomfs</a>
		</td><td>
			A fullscreen button control.
		</td><td>
			<a href="https://github.com/elidupuis">Eli Dupuis</a>
		</td>
	</tr>
	<tr>
		<td>
			<a href="http://brunob.github.com/leaflet.fullscreen">leaflet.fullscreen</a>
		</td><td>
			Another fullscreen button control but for modern browsers, using HTML5 Fullscreen API.
		</td><td>
			<a href="https://github.com/brunob/">Bruno B</a>
		</td>
	</tr>
	<tr>
		<td>
			<a href="https://github.com/stefanocudini/leaflet-search">leaflet-search</a>
		</td><td>
			A control for search Markers/Features location by custom property in LayerGroup/GeoJSON. Support AJAX/JSONP, Autocompletion and 3rd party service
		</td><td>
			<a href="http://labs.easyblog.it">Stefano Cudini</a>
		</td>
	</tr>
	<tr>
		<td>
			<a href="https://github.com/kajic/leaflet-locationfilter/">leaflet-locationfilter</a>
		</td><td>
			A draggable/resizable rectangle for selecting an area on the map.
		</td><td>
			<a href="https://github.com/kajic">Robert Kajic</a>
		</td>
	</tr>
	<tr>
		<td>
			<a href="https://github.com/Norkart/Leaflet-MiniMap">Leaflet.MiniMap</a>
		</td><td>
			A small minimap showing the map at a different scale to aid navigation.
		</td><td>
			<a href="https://github.com/robpvn">Robert Nordan</a>
		</td>
	</tr>
	<tr>
		<td>
			<a href="http://erictheise.github.com/rrose">Leaflet.Rrose</a>
		</td><td>
			A Leaflet Plugin for Edge Cases.  For use when you want popups on <em>mouseover</em>, not <em>click</em>, and
			you need popup tips to reorient as you get close to the edges of your map.
		</td><td>
			<a href="http://www.linkedin.com/in/erictheise">Eric Theise</a>
		</td>
	</tr>
	<tr>
		<td>
			<a href="https://github.com/yohanboniface/Leaflet.EditInOSM">Leaflet.EditInOSM</a>
		</td><td>
			Add a control with links to open the current map view on main OSM editors.
		</td><td>
			<a href="http://yohanboniface.me">Yohan Boniface</a>
		</td>
	</tr>
	<tr>
		<td>
			<a href="https://github.com/makinacorpus/Leaflet.Spin">Leaflet.Spin</a>
		</td><td>
			Shows a nice spinner on the map using <a href="http://fgnass.github.com/spin.js/">Spin.js</a>,
			for asynchronous data load, like with <a href="https://github.com/calvinmetcalf/leaflet-ajax">Leaflet Ajax</a>.
		</td><td>
			<a href="https://github.com/leplatrem">Mathieu Leplatre</a>
		</td>
	</tr>
	<tr>
		<td>
			<a href="https://github.com/makinacorpus/Leaflet.RestoreView">Leaflet.RestoreView</a>
		</td><td>
			Stores and restores map view using localStorage.
		</td><td>
			<a href="https://github.com/leplatrem">Mathieu Leplatre</a>
		</td>
	</tr>
	<tr>
		<td>
			<a href="https://github.com/makinacorpus/Leaflet.FileLayer">Leaflet.FileLayer</a>
		</td><td>
			Loads files (GeoJSON, GPX, KML) into the map using the HTML5 FileReader API (i.e. locally without server).
		</td><td>
			<a href="https://github.com/leplatrem">Mathieu Leplatre</a>
		</td>
	</tr>
	<tr>
		<td>
			<a href="https://github.com/makinacorpus/Leaflet.Snap">Leaflet.Snap</a>
		</td><td>
			Enables snapping of draggable markers to polylines and other layers.
		</td><td>
			<a href="https://github.com/leplatrem">Mathieu Leplatre</a>
		</td>
	</tr>
	<tr>
		<td>
			<a href="https://github.com/dwilhelm89/LeafletSlider">Leaflet Time-Slider</a>
		</td><td>
			The Leaflet Time-Slider enables you to dynamically add and remove Markers on a map by using a JQuery UI slider
		</td><td>
			<a href="https://github.com/dwilhelm89">Dennis Wilhelm</a>
		</td>
	</tr>
	<tr>
		<td>
<<<<<<< HEAD
			<a href="https://github.com/yohanboniface/Leaflet.RevealOSM">Leaflet.RevealOSM</a>
		</td><td>
			Very simple but extendable Leaflet plugin to display OSM POIs data on map click.
		</td><td>
			<a href="http://yohanboniface.me">Yohan Boniface</a>
=======
			<a href="https://github.com/ardhi/Leaflet.MousePosition">Leaflet.MousePosition</a>
		</td><td>
			A simple MousePosition control that displays geographic coordinates of the mouse pointer, as it is moved about the map
		</td><td>
			<a href="https://github.com/ardhi">Ardhi Lukianto</a>
>>>>>>> 1ee249db
		</td>
	</tr>
</table>


### Other Plugins and Libraries

<table class="plugins">
	<tr>
		<th>Plugin</th>
		<th>Description</th>
		<th>Maintainer</th>
	</tr>
	<tr>
		<td>
			<a href="http://flyjs.com/buildings/">OSM Buildings</a>
		</td><td>
			Amazing JS library for visualizing 3D OSM building data on top of Leaflet.
		</td><td>
			<a href="http://flyjs.com/buildings/about.php">Jan Marsch</a>
		</td>
	</tr>
	<tr>
		<td>
			<a href="http://www.mapsmarker.com/">Leaflet Maps Marker</a>
		</td><td>
			A Wordpress plugin that uses Leaflet and a set of its plugins for adding maps to your posts through a nice admin interface.
		</td><td>
			<a href="http://www.harm.co.at/">Robert Harm</a>
		</td>
	</tr>
	<tr>
		<td>
			<a href="https://github.com/mlevans/leaflet-hash">leaflet-hash</a>
		</td><td>
			Plugin for persisting map state and browsing history through the URL hash.
		</td><td>
			<a href="https://github.com/mlevans">Michael Lawrence Evans</a>
		</td>
	</tr>
	<tr>
		<td>
			<a href="https://github.com/springmeyer/arc.js">arc.js</a>
		</td><td>
			A JS library for drawing great circle routes that can be used with Leaflet.
		</td><td>
			<a href="https://github.com/springmeyer">Dane Springmeyer</a>
		</td>
	</tr>
	<tr>
		<td>
			<a href="https://github.com/yohanboniface/Leaflet.Storage">Leaflet.Storage</a>
		</td><td>
			Create/update/delete Map, Marker, Polygon, Polyline... and expose them for backend storage with an API.
		</td><td>
			<a href="http://yohanboniface.me/">Yohan Boniface</a>
		</td>
	</tr>
	<tr>
		<td>
			<a href="https://github.com/leaflet-extras/leaflet.css">Leaflet.CSS</a>
		</td><td>
			Add the main Leaflet CSS files (or any css) from within JavaScript, be gone conditional comments.
		</td><td>
			<a href="https://github.com/calvinmetcalf">Calvin Metcalf</a>
		</td>
	</tr>
	<tr>
		<td>
			<a href="https://github.com/makinacorpus/Leaflet.LayerIndex">Leaflet.LayerIndex</a>
		</td><td>
			An efficient spatial index for features and layers, using <a href="https://github.com/imbcmdth/RTree">RTree.js</a>.
		</td><td>
			<a href="https://github.com/leplatrem">Mathieu Leplatre</a>
		</td>
	</tr>
	<tr>
		<td>
			<a href="https://github.com/tmcw/leaflet-pip">Leaflet-pip</a>
		</td><td>
			Simple point in polygon calculation using <a href="https://github.com/substack/point-in-polygon">point-in-polygon</a>.
		</td><td>
			<a href="https://github.com/tmcw">Tom MacWright</a>
		</td>
	</tr>
	<tr>
		<td>
			<a href="https://github.com/makinacorpus/Leaflet.GeometryUtil">Leaflet.GeometryUtil</a>
		</td><td>
			A collection of utilities for Leaflet geometries (linear referencing, etc.)
		</td><td>
			<a href="https://github.com/bbecquet">Benjamin Becquet</a>, <a href="https://github.com/leplatrem">Mathieu Leplatre</a>
		</td>
	</tr>
	<tr>
		<td>
			<a href="https://github.com/yohanboniface/Leaflet.i18n">Leaflet.i18n</a>
		</td><td>
			Internationalization for Leaflet plugins.
		</td><td>
			<a href="http://yohanboniface.me">Yohan Boniface</a>
		</td>
	</tr>
</table>

To submit your own Leaflet plugin to this list, just send a pull request with the addition to Leaflet repo's [gh-pages branch](https://github.com/Leaflet/Leaflet/tree/gh-pages) (`plugins.md` file).

<!--
- Saving a Leaflet Map to a PNG Example using Javascript and PHP https://github.com/tegansnyder/Leaflet-Save-Map-to-PNG
- Get a PNG from a Leaflet map and export it in PDF https://github.com/chrissom/leaflet-pdf
--><|MERGE_RESOLUTION|>--- conflicted
+++ resolved
@@ -543,19 +543,20 @@
 	</tr>
 	<tr>
 		<td>
-<<<<<<< HEAD
 			<a href="https://github.com/yohanboniface/Leaflet.RevealOSM">Leaflet.RevealOSM</a>
 		</td><td>
 			Very simple but extendable Leaflet plugin to display OSM POIs data on map click.
 		</td><td>
 			<a href="http://yohanboniface.me">Yohan Boniface</a>
-=======
+		</td>
+	</tr>
+	<tr>
+		<td>
 			<a href="https://github.com/ardhi/Leaflet.MousePosition">Leaflet.MousePosition</a>
 		</td><td>
 			A simple MousePosition control that displays geographic coordinates of the mouse pointer, as it is moved about the map
 		</td><td>
 			<a href="https://github.com/ardhi">Ardhi Lukianto</a>
->>>>>>> 1ee249db
 		</td>
 	</tr>
 </table>
