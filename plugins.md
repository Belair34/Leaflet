--- conflicted
+++ resolved
@@ -1200,32 +1200,31 @@
 	</tr>
 	<tr>
 		<td>
-<<<<<<< HEAD
+			<a href="https://github.com/zvaraondrej/Leaflet.MeasureAreaControl">Leaflet.MeasureAreaControl</a>
+		</td><td>
+			 Control for measuring element's area.
+		</td><td>
+			<a href="https://github.com/zvaraondrej">Ondrej Zvara</a>
+		</td>
+	</tr>
+	<tr>
+		<td>
+			<a href="https://github.com/aratcliffe/Leaflet.twofingerzoom">Leaflet.twofingerZoom</a>
+		</td><td>
+			 Interaction handler for touch devices enabling zooming out with a two finger tap.
+		</td><td>
+			<a href="https://github.com/aratcliffe/">Adam Ratcliffe</a>
+		</td>
+	</tr>
+	<tr>
+		<td>
 			<a href="https://github.com/stefanocudini/leaflet-compass">Leaflet Control Compass</a>
 		</td><td>
 			A leaflet control plugin to build a simple rotating compass
 		</td><td>
-			<a href="http://labs.easyblog.it/web-mapping/">Stefano Cudini</a>
+			<a href="http://labs.easyblog.it/">Stefano Cudini</a>
 		</td>
 	</tr>	
-=======
-			<a href="https://github.com/zvaraondrej/Leaflet.MeasureAreaControl">Leaflet.MeasureAreaControl</a>
-		</td><td>
-			 Control for measuring element's area.
-		</td><td>
-			<a href="https://github.com/zvaraondrej">Ondrej Zvara</a>
-		</td>
-	</tr>
-	<tr>
-		<td>
-			<a href="https://github.com/aratcliffe/Leaflet.twofingerzoom">Leaflet.twofingerZoom</a>
-		</td><td>
-			 Interaction handler for touch devices enabling zooming out with a two finger tap.
-		</td><td>
-			<a href="https://github.com/aratcliffe/">Adam Ratcliffe</a>
-		</td>
-	</tr>
->>>>>>> 95f86385
 </table>
 
 
