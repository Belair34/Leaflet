---
layout: v2
title: Plugins
bodyclass: plugins-page
---

## Leaflet Plugins

While Leaflet is meant to be as lightweight as possible, and focuses on a core set of features, an easy way to extend its functionality is to use third-party plugins. Thanks to the awesome community behind Leaflet, there are literally hundreds of nice plugins to choose from.

---

<div id="toc" class="clearfix">
	<div class="toc-col">
		<h4>Tile &amp; image layers</h4>

		<ul>
			<li> <a href='#basemap-providers'>Basemap providers</a></li>
			<li> <a href='#basemap-formats'>Basemap formats</a></li>
			<li> <a href='#non-map-base-layers'>Non-map base layers</a></li>
			<li> <a href='#tileimage-display'>Tile/image display</a></li>
			<li> <a href='#tile-load'>Tile load</a></li>
			<li> <a href='#vector-tiles'>Vector tiles</a></li>
		</ul>

		<h4>Overlay data</h4>

		<ul>
			<li> <a href='#overlay-data-formats'>Overlay data formats</a></li>
			<li> <a href='#dynamiccustom-data-loading'>Dynamic data loading</a></li>
			<li> <a href='#synthetic-overlays'>Synthetic overlays</a></li>
			<li> <a href='#data-providers'>Data providers</a></li>
		</ul>
	</div>
	<div class="toc-col">

		<h4>Overlay Display</h4>
		<ul>
			<li><a href="#markers--renderers">Markers &amp; renderers</a></li>
			<li><a href="#overlay-animations">Overlay animations</a></li>
			<li><a href="#clusteringdecluttering">Clustering/decluttering</a></li>
			<li><a href="#heatmaps">Heatmaps</a></li>
			<li><a href="#dataviz">DataViz</a></li>
		</ul>
		<h4>Overlay interaction</h4>
		<ul>
			<li><a href="#edit-geometries">Edit geometries</a></li>
			<li><a href="#time--elevation">Time &amp; elevation</a></li>
			<li><a href="#search--popups">Search &amp; popups</a></li>
			<li><a href="#areaoverlay-selection">Area/overlay selection</a></li>
		</ul>
	</div>
	<div class="toc-col">
		<h4>Map interaction</h4>
		<ul>
			<li><a href="#layer-switching-controls">Layer switching controls</a></li>
			<li><a href="#interactive-panzoom">Interactive pan/zoom</a></li>
			<li><a href="#bookmarked-panzoom">Bookmarked pan/zoom</a></li>
			<li><a href="#fullscreen-controls">Fullscreen</a></li>
			<li><a href="#minimaps--synced-maps">Minimaps &amp; synced maps</a></li>
			<li><a href="#measurement">Measurement</a></li>
			<li><a href="#mouse-coordinates">Mouse coordinates</a></li>
			<li><a href="#events">Events</a></li>
			<li><a href="#user-interface">User interface</a></li>
			<li><a href="#printexport">Print/export</a></li>
			<li><a href="#geolocation">Geolocation</a></li>
		</ul>
	</div>
	<div class="toc-col">
		<h4>Miscellaneous</h4>
		<ul>
			<li><a href="#geoprocessing">Geoprocessing</a></li>
			<li><a href="#routing">Routing</a></li>
			<li><a href="#geocoding">Geocoding</a></li>
			<li><a href="#plugin-collections">Plugin collections</a></li>
		</ul>
		<h4>Integration</h4>
		<ul>
			<li><a href="#frameworks--build-systems">Frameworks &amp; build systems</a></li>
			<li><a href="#suprdsup-party-integration">3<sup>rd</sup> party</a></li>
		</ul>
		<hr>
		<a href="#develop-your-own">Develop your own</a>
	</div>

</div>


## Tile & image layers

The following plugins allow loading different maps and provide functionality to tile and image layers.

* [Basemap providers](#basemap-providers)
* [Basemap formats](#basemap-formats)
* [Non-map base layers](#non-map-base-layers)
* [Tile/image display](#tileimage-display)
* [Tile load](#tile-load)
* [Vector tiles](#vector-tiles)


### Basemap providers

Ready-to-go basemaps, with little or no configuration at all.

<table class="plugins"><tr><th>Plugin</th><th>Description</th><th>Maintainer</th></tr>
	<tr>
		<td>
			<a href="https://github.com/leaflet-extras/leaflet-providers">leaflet-providers</a>
		</td><td>
			Contains configurations for various free tile providers &mdash; OSM, OpenCycleMap, MapQuest, Stamen, Esri, etc.
		</td><td>
			<a href="https://github.com/leaflet-extras">leaflet-extras members</a>
		</td>
	</tr>
	<tr>
		<td>
			<a href="https://github.com/tontita/Leaflet.KoreanTmsProviders">Leaflet.KoreanTmsProviders</a>
		</td><td>
			Contains configurations for various (South) Korean tile providers — Daum, Naver, VWorld, etc.
		</td><td>
			<a href="https://github.com/tontita/">Seong Choi</a>
		</td>
	</tr>
	<tr>
		<td>
			<a href="https://github.com/htoooth/Leaflet.ChineseTmsProviders">Leaflet.ChineseTmsProviders</a>
		</td><td>
			Contains configurations for various Chinese tile providers — TianDiTu, MapABC, GaoDe, etc.
		</td><td>
			<a href="https://github.com/htoooth/">Tao Huang</a>
		</td>
	</tr>
	<tr>
		<td>
			<a href="http://esri.github.io/esri-leaflet">Esri Leaflet</a>
		</td><td>
			A set of tools for using ArcGIS services with Leaflet. Support for map services, feature layers, ArcGIS Online tiles and more.
		</td><td>
			<a href="https://github.com/patrickarlt/">Patrick Arlt</a>
		</td>
	</tr>
	<tr>
		<td>
			<a href="https://github.com/aparshin/leaflet-GIBS">Leaflet.GIBS</a>
		</td><td>
			 <a href="https://earthdata.nasa.gov/gibs">NASA EOSDIS GIBS</a> imagery integration. The plugin provides <a href="https://wiki.earthdata.nasa.gov/display/GIBS/GIBS+Available+Imagery+Products">96 daily updated layers</a> with satellite imagery and science parameters. <a href="http://aparshin.github.io/leaflet-GIBS/examples/">Demo</a>.
		</td><td>
			<a href="https://github.com/aparshin">Alexander Parshin</a>
		</td>
	</tr>
        <tr>
		<td>
			<a href="https://github.com/knreise/L.TileLayer.Kartverket">L.TileLayer.Kartverket</a>
		</td><td>
			Provides easy setup of the tile layers from <a href="http://kartverket.no/Kart/Gratis-kartdata/Cache-tjenester/">Kartverket</a> (The Norwegian Mapping Authority)
		</td><td>
			<a href="https://github.com/knreise">Kultur og naturreise</a> / <a href="https://github.com/atlefren">Atle Frenvik Sveen</a>
		</td>
	</tr>
	<tr>
		<td>
			<a href="https://github.com/sigdeletras/Leaflet.Spain.WMS">Leaflet.Spain.WMS</a>
		</td><td>
			Provides easy setup for several Web Map Services (WMS) layers for Spain (PNOA, IGN base, Catastro, etc), from Spanish mapping agencies.
		</td><td>
			<a href="https://github.com/sigdeletras">Patricio Soriano</a>
		</td>
	</tr>
	<tr>
		<td>
			<a href="https://github.com/GeoSensorWebLab/polarmap.js">PolarMap.js</a>
		</td><td>
			JavaScript library for displaying tiles from <a href="http://webmap.arcticconnect.org">ArcticWebMap</a>, a free tile provider with OSM data in multiple Arctic polar projections. Includes lower-level API for deeper integration with other Leaflet plugins.
		</td><td>
			<a href="https://github.com/geosensorweblab">GeoSensorWeb Lab</a>
		</td>
	</tr>
	<tr>
		<td>
			<a href="https://github.com/gmaclennan/leaflet-bing-layer">Bing Maps Layer</a>
		</td><td>
			Add <a href="https://msdn.microsoft.com/en-us/library/ff701721.aspx">Bing Maps tiles</a> to your Leaflet Map. Requires Leaflet v1.0.0.beta.2 or later.
		</td><td>
			<a href="https://github.com/gmaclennan">Gregor MacLennan</a>
		</td>
	</tr>

</table>



### Basemap formats

Plugins for loading basemaps or GIS raster layers in common (albeit non-default) formats.

<table class="plugins"><tr><th>Plugin</th><th>Description</th><th>Maintainer</th></tr>
	<tr>
		<td>
			<a href="https://github.com/mylen/leaflet.TileLayer.WMTS">leaflet.TileLayer.WMTS</a>
		</td><td>Add WMTS (IGN) layering for leaflet.
		</td><td>
			<a href="https://github.com/mylen">Alexandre Melard</a>
		</td>
	</tr>
	<tr>
		<td>
			<a href="https://github.com/azgs/azgs-leaflet">azgs-leaflet</a>
		</td><td>
			A set of small plugins for Leaflet, including WFS-GeoJSON layer with filtering, a hover control for GeoJSON, and an Esri tile layer.
		</td><td>
			<a href="https://github.com/azgs">AZGS</a>
		</td>
	</tr>
		<tr>
		<td>
			<a href="https://github.com/heigeo/leaflet.wms">leaflet.wms</a>
		</td><td>
			Enhanced WMS support for Leaflet, including single-tile/untiled layers, shared WMS sources, and layer identify via GetFeatureInfo.
		</td><td>
			<a href="https://github.com/sheppard/">S. Andrew Sheppard</a><br>(<a href="https://github.com/heigeo/">HEI Geo</a>)
		</td>
	</tr>
	<tr>
		<td>
			<a href="https://github.com/balrog-kun/Leaflet.bpg">Leaflet.bpg</a>
		</td><td>
			TileLayer with <a href="http://bellard.org/bpg/">.bpg</a> image format decoding.
		</td><td>
			<a href="https://github.com/balrog-kun/">Andrzej Zaborowski</a>
		</td>
	</tr>
	<tr>
		<td>
			<a href="https://github.com/glenrobertson/leaflet-tilelayer-geojson/">TileLayer.GeoJSON</a>
		</td><td>
			A TileLayer for GeoJSON tiles.
		</td><td>
			<a href="https://github.com/glenrobertson">Glen Robertson</a>
		</td>
	</tr>
	<tr>
		<td>
			<a href="https://github.com/kartena/leaflet-tilejson">leaflet-tilejson</a>
		</td><td>
			Adds support for the <a href="https://github.com/mapbox/TileJSON">TileJSON</a> specification to Leaflet.
		</td><td>
			<a href="https://github.com/perliedman">Per Liedman</a>, <a href="http://www.kartena.se/">Kartena</a>
		</td>
	</tr>
	<tr>
		<td>
			<a href="http://vizzuality.github.com/cartodb-leaflet/">cartodb-leaflet</a>
		</td><td>
			Official <a href="http://cartodb.com/">CartoDB</a> plugin for Leaflet.
		</td><td>
			<a href="http://vizzuality.com/">Vizzuality</a>
		</td>
	</tr>
	<tr>
		<td>
			<a href="https://github.com/emikhalev/leaflet-2gis">Leaflet-2gis</a>
		</td><td>
			Adds support for 2GIS tile layer
		</td><td>
			<a href="https://github.com/emikhalev/">Eugene Mikhalev</a>
		</td>
	</tr>
	<tr>
		<td>
			<a href="https://github.com/geobricks/Leaflet.GeoJSON.Encoded">Leaflet GeoJSON Encoded</a>
		</td><td>
			Extends the L.GeoJSON layer using Google polyline encoding algorithm, allowing an optimized data transfer.
		</td><td>
			<a href="https://github.com/geobricks/">Geobricks</a>
		</td>
	</tr>	
</table>


### Non-map base layers

Sometimes you don't want to load a map, just big custom images. **Really** big ones.

<table class="plugins"><tr><th>Plugin</th><th>Description</th><th>Maintainer</th></tr>
	<tr>
		<td>
			<a href="https://github.com/turban/Leaflet.Zoomify">TileLayer.Zoomify</a>
		</td><td>
			A TileLayer for Zoomify images.
		</td><td>
			<a href="https://github.com/turban">Bjørn Sandvik</a>
		</td>
	</tr>
	<tr>
		<td>
			<a href="https://github.com/alfarisi/leaflet-deepzoom">TileLayer.DeepZoom</a>
		</td><td>
			A TileLayer for DeepZoom images.
		</td><td>
			<a href="https://github.com/alfarisi">Al Farisi</a>,
			<a href="http://indokreatif.net">Indokreatif Teknologi</a>
		</td>
	</tr>
	<tr>
		<td>
			<a href="https://github.com/namrehs/Leaflet.Gigapan">TileLayer.Gigapan</a>
		</td><td>
			A TileLayer for Gigapan images.
		</td><td>
			<a href="https://github.com/namrehs">Dan Sherman</a>
		</td>
	</tr>
	<tr>
		<td>
			<a href="https://github.com/astromatic/Leaflet.TileLayer.IIP">Leaflet.TileLayer.IIP</a>
		</td><td>Add support for <a href="http://iipimage.sourceforge.net/">IIPImage</a> layers in Leaflet.
		</td><td>
			<a href="https://github.com/ebertin">Emmanuel Bertin</a>
		</td>
	</tr>
	<tr>
		<td>
			<a href="https://github.com/mejackreed/Leaflet-IIIF">Leaflet-IIIF</a>
		</td><td>
			A <a href="http://iiif.io/">IIIF</a> (International Image Interoperability Framework) viewer for Leaflet. See the <a href="http://mejackreed.github.io/Leaflet-IIIF/examples/example.html">demo</a>.
		</td><td>
			<a href="https://github.com/mejackreed">Jack Reed</a>
		</td>
	</tr>
	<tr>
		<td>
			<a href="https://github.com/IvanSanchez/Leaflet.MandelbrotGL">Leaflet.MandelbrotGL</a>
		</td><td>
			Renders the <a href="https://en.wikipedia.org/wiki/Mandelbrot_set">Mandelbrot set</a> using WebGL (<a href="https://ivansanchez.github.io/Leaflet.MandelbrotGL/demo.html">demo</a>).
		</td><td>
			<a href="https://github.com/IvanSanchez">Iván Sánchez</a>
		</td>
	</tr>
	<tr>
		<td>
			<a href="https://github.com/aparshin/leaflet-fractal">leaflet-fractal</a>
		</td><td>
			Renders some fractals (Mandelbrot set, Julia set and some others) using 2D canvas (<a href="http://aparshin.github.io/leaflet-fractal/">demo</a>).
		</td><td>
			<a href="https://github.com/aparshin">Alexander Parshin</a>
		</td>
	</tr>
</table>



### Tile/image display

The following plugins change the way that tile or image layers are displayed in the map.

<table class="plugins"><tr><th>Plugin</th><th>Description</th><th>Maintainer</th></tr>
	<tr>
		<td>
			<a href="https://github.com/aparshin/leaflet-boundary-canvas">TileLayer.BoundaryCanvas</a>
		</td><td>
			Allows you to draw tile layers with arbitrary polygonal boundary. HTML5 Canvas is used for rendering.
		</td><td>
			<a href="https://github.com/aparshin">Alexander Parshin</a>
		</td>
	</tr>
	<tr>
		<td>
			<a href="https://github.com/Zverik/leaflet-grayscale/">TileLayer.Grayscale</a>
		</td><td>
			A regular TileLayer with grayscale makeover.
		</td><td>
			<a href="https://github.com/Zverik">Ilya Zverev</a>
		</td>
	</tr>
	<tr>
		<td>
			<a href="https://github.com/ScanEx/Leaflet.imageTransform">Leaflet.ImageTransform</a>
		</td><td>Add support of image overlays with arbitrary perspective transformation.
		</td><td>
			<a href="https://github.com/aparshin">Alexander Parshin</a>,
			<a href="https://github.com/OriginalSin">Sergey Alekseev</a>
		</td>
	</tr>
	<tr>
		<td>
			<a href="https://github.com/lizardtechblog/Leaflet.OpacityControls">Leaflet.OpacityControls</a>
		</td><td>
			Simple Leaflet controls to adjust the opacity of a map layer.
		</td><td>
			<a href="https://github.com/lizardtechblog/">Jared Dominguez</a>
		</td>
	</tr>
	<tr>
		<td>
			<a href="https://github.com/publiclab/Leaflet.DistortableImage">Leaflet.DistortableImage</a>
		</td><td>
			Enable users to <a href="https://publiclab.github.io/Leaflet.DistortableImage/examples/">scale, rotate, and distort images</a> on Leaflet maps.
		</td><td>
			<a href="https://github.com/publiclab">Public Lab</a>
		</td>
	</tr>
	<tr>
		<td>
			<a href="https://github.com/frogcat/leaflet-tilelayer-mask">Leaflet.TileLayer.Mask</a>
		</td><td>
			A TileLayer with mask effect (<a href="http://frogcat.github.io/leaflet-tilelayer-mask/default/">demo</a>)
		</td><td>
			<a href="https://github.com/frogcat">Yuzo Matsuzawa</a>
		</td>
	</tr>
	<tr>
		<td>
			<a href="https://github.com/digidem/leaflet-side-by-side">Leaflet.Control.SideBySide</a>
		</td><td>
			A Leaflet control to add a split screen to compare two map overlays (<a href="http://lab.digital-democracy.org/leaflet-side-by-side/">demo</a>).
		</td><td>
			<a href="http://www.digital-democracy.org">Digital Democracy</a>
		</td>
	</tr>
</table>



### Tile Load

The following plugins change the way that tile layers are loaded into the map.

<table class="plugins"><tr><th>Plugin</th><th>Description</th><th>Maintainer</th></tr>
	<tr>
		<td>
			<a href="https://github.com/mattiasb/Leaflet.MultiTileLayer">Leaflet.MultiTileLayer</a>
		</td><td>
			Allows to compose a TileLayer from several tile sources. Each source is active only on a defined set of zoomlevels.
		</td><td>
			<a href="https://github.com/mattiasb">Mattias Bengtsson</a>
		</td>
	</tr>
	<tr>
		<td>
			<a href="https://github.com/ismyrnow/Leaflet.functionaltilelayer">Leaflet.FunctionalTileLayer</a>
		</td><td>
			Allows you to define tile layer URLs using a function. Even works with asynchronous sources, using promises.
		</td><td>
			<a href="https://github.com/ismyrnow">Ishmael Smyrnow</a>
		</td>
	</tr>
	<tr>
		<td>
			<a href="https://github.com/gregallensworth/L.TileLayer.Cordova">TileLayer.Cordova</a>
		</td><td>
			For use with Cordova/Phonegap, adds tile caching onto local device storage, switching between offline and online mode.
		</td><td>
			<a href="https://github.com/gregallensworth">Greg Allensworth</a>
		</td>
	</tr>
	<tr>
		<td>
			<a href="https://github.com/MazeMap/Leaflet.TileLayer.PouchDBCached">TileLayer.PouchDBCached</a>
		</td><td>
			Allows all Leaflet TileLayers to cache into PouchDB for offline use.
		</td><td>
			<a href="https://github.com/IvanSanchez">Iván Sánchez Ortega</a>,
			<a href="https://github.com/MazeMap">MazeMap</a>
		</td>
	</tr>
	<tr>
		<td>
			<a href="https://github.com/ebrelsford/Leaflet.loading">Leaflet.loading</a>
		</td><td>
			A simple control that adds a loading indicator as tiles and other data are loaded.
		</td><td>
			<a href="https://github.com/ebrelsford/">Eric Brelsford</a>
		</td>
	</tr>
	<tr>
		<td>
<<<<<<< HEAD
			<a href="https://github.com/TolonUK/Leaflet.EdgeBuffer">Leaflet.EdgeBuffer</a>
		</td><td>
			Buffer tiles beyond the edge of the viewport. <a href="http://www.tolon.co.uk/Leaflet.EdgeBuffer/comparison.html">Demo</a>.
		</td><td>
			<a href="https://github.com/TolonUK">Alex Paterson</a>
=======
			<a href="https://github.com/ghybs/Leaflet.TileLayer.Fallback">Leaflet.TileLayer.Fallback</a>
		</td><td>
			Replaces missing Tiles (HTTP 404 Not Found Error) by scaled up equivalent Tiles from lower zooms.
		</td><td>
			<a href="https://github.com/ghybs">ghybs</a>
>>>>>>> 3ad41892
		</td>
	</tr>
</table>



### Vector tiles

Plugins to display <a href="https://github.com/mapbox/vector-tile-spec">vector tiles</a>.

<table class="plugins"><tr><th>Plugin</th><th>Description</th><th>Maintainer</th></tr>
	<tr>
		<td>
			<a href="https://github.com/SpatialServer/Leaflet.MapboxVectorTile">Leaflet.MapboxVectorTile</a>
		</td><td>
			A Leaflet Plugin that renders Mapbox Vector Tiles on canvas. See <a href="http://spatialserver.github.io/Leaflet.MapboxVectorTile/examples/confetti.html">demo</a>
		</td><td>
			<a href="http://spatialdev.com/">SpatialDev</a>
		</td>
	</tr>
	<tr>
		<td>
			<a href="https://github.com/devTristan/hoverboard">Hoverboard</a>
		</td><td>
			Render vector tiles on canvas with leaflet (geojson, topojson, and protobuf). See <a href="http://tristan.io/hoverboard/">demo</a>.
		</td><td>
			<a href="http://tristan.io/">Tristan Davies</a>
		</td>
	</tr>
	<tr>
		<td>
			<a href="https://github.com/mapbox/geojson-vt">geojson-vt</a>
		</td><td>
			Efficient library for slicing GeoJSON data into vector tiles on the fly.
		</td><td>
			<a href="https://www.mapbox.com/">Mapbox</a>
		</td>
	</tr>
</table>


## Overlay data

The following plugins provide new ways of loading overlay data (GIS vector data): points, lines and polygons.

* [Overlay data formats](#overlay-data-formats)
* [Dynamic data loading](#dynamiccustom-data-loading)
* [Synthetic overlays](#synthetic-overlays)
* [Data providers](#data-providers)

### Overlay data formats

Load your own data from various GIS formats.

<table class="plugins"><tr><th>Plugin</th><th>Description</th><th>Maintainer</th></tr>
    <tr>
		<td>
			<a href="https://github.com/mapbox/leaflet-omnivore">leaflet-omnivore</a>
		</td><td>
			Loads &amp; converts CSV, KML, GPX, TopoJSON, WKT formats for Leaflet.
		</td><td>
			<a href="https://github.com/mapbox">Mapbox</a>
		</td>
	</tr>
	<tr>
		<td>
			<a href="https://github.com/makinacorpus/Leaflet.FileLayer">Leaflet.FileLayer</a>
		</td><td>
			Loads files (GeoJSON, GPX, KML) into the map using the HTML5 FileReader API (i.e. locally without server).
		</td><td>
			<a href="https://github.com/leplatrem">Mathieu Leplatre</a>
		</td>
	</tr>
	<tr>
		<td>
			<a href="https://github.com/joker-x/Leaflet.geoCSV">Leaflet.geoCSV</a>
		</td><td>
			Leaflet plugin for loading a CSV file as geoJSON layer.
		</td><td>
			<a href="https://github.com/joker-x">Iván Eixarch</a>
		</td>
	</tr>
	<tr>
		<td>
			<a href="https://github.com/calvinmetcalf/leaflet.shapefile">Leaflet.Shapefile</a>
		</td><td>
			Put a shapefile onto your map as a layer.
		</td><td>
			<a href="https://github.com/calvinmetcalf">Calvin Metcalf</a>
		</td>
	</tr>
	<tr>
		<td>
			<a href="https://github.com/calvinmetcalf/leaflet.filegdb">Leaflet.FileGDB</a>
		</td><td>
			Put an ESRI File GeoDatabase onto your map as a layer.
		</td><td>
			<a href="https://github.com/calvinmetcalf">Calvin Metcalf</a>
		</td>
	</tr>
	<tr>
		<td>
			<a href="https://github.com/jieter/Leaflet.encoded">Leaflet.encoded</a>
		</td><td>
			Use encoded polylines in Leaflet.
		</td><td>
			<a href="https://github.com/jieter">Jieter</a>
		</td>
	</tr>
	<tr>
		<td>
			<a href="https://github.com/mpetazzoni/leaflet-gpx">Leaflet GPX</a>
		</td><td>
			GPX layer, targeted at sporting activities by providing access to information such as distance, moving time, pace, elevation, heart rate, etc.
		</td><td>
			<a href="https://github.com/mpetazzoni/">Maxime Petazzoni</a>
		</td>
	</tr>
	<tr>
		<td>
			<a href="http://arthur-e.github.com/Wicket/">Wicket</a>
		</td><td>
			A modest library for translating between Well-Known Text (WKT) and Leaflet geometry objects (e.g. between L.marker() instances and "POINT()" strings).
		</td><td>
			<a href="https://github.com/arthur-e/">K. Arthur Endsley</a>
		</td>
	</tr>
	<tr>
		<td>
			<a href="https://github.com/geolicious/qgis2leaf">QGIS2Leaf</a>
		</td><td>
			QGIS2Leaf exports the vector layers in QGIS as GeoJSON and creates a basic Leaflet webmap from it. Additionally your raster data is added as image overlays with an opacity slider.
		</td><td>
			<a href="https://github.com/Geolicious">Geolicious</a>
		</td>
	</tr>
	<tr>
		<td>
			<a href="https://github.com/Flexberry/Leaflet-WFST">Leaflet-WFST</a>
		</td><td>
			<a href="http://www.opengeospatial.org/standards/wfs">WFS</a> client layer with transaction support
		</td><td>
			<a href="https://github.com/Flexberry/">Flexberry</a>
		</td>
	</tr>
</table>



### Dynamic/custom data loading

Load dynamic data which is updated in the map, or load GIS vector data in non-standard ways.

<table class="plugins"><tr><th>Plugin</th><th>Description</th><th>Maintainer</th></tr>
	<tr>
		<td>
			<a href="https://github.com/perliedman/leaflet-realtime">Leaflet Realtime</a>
		</td><td>
			Put realtime data on a Leaflet map: live tracking GPS units, sensor data or just about anything.
		</td><td>
			<a href="https://github.com/perliedman/">Per Liedman</a>
		</td>
	</tr>
	<tr>
		<td>
			<a href="https://github.com/calvinmetcalf/leaflet-ajax">Leaflet Ajax</a>
		</td><td>
			Add GeoJSON data via ajax or jsonp.
		</td><td>
			<a href="https://github.com/calvinmetcalf/">Calvin Metcalf</a>
		</td>
	</tr>
	<tr>
		<td>
			<a href="https://github.com/tinuzz/leaflet-liveupdate">Leaflet.Liveupdate</a>
		</td>
		<td>
			Periodically ('live') update something on a map (<a href="https://www.grendelman.net/leaflet/">Demo</a>)
		</td>
		<td>
			<a href="https://github.com/tinuzz/">Martijn Grendelman</a>
		</td>
	</tr>
	<tr>
		<td>
			<a href="https://github.com/calvinmetcalf/leaflet.pouch">Leaflet.Pouch</a>
		</td><td>
			Use PouchDB to sync CouchDB data to local storage (indexedDB), to just add couchDB data or as just a less confusing implementation of indexedDB.
		</td><td>
			<a href="https://github.com/calvinmetcalf/">Calvin Metcalf</a>
		</td>
	</tr>
	<tr>
		<td>
			<a href="https://github.com/cbaines/leaflet-indoor">Leaflet.Indoor</a>
		</td><td>
			Create indoor maps.
		</td><td>
			<a href="https://github.com/cbaines">Christopher Baines</a>
		</td>
	</tr>
</table>



### Synthetic overlays

These plugins create useful overlays from scratch, no loading required.

<table class="plugins"><tr><th>Plugin</th><th>Description</th><th>Maintainer</th></tr>
	<tr>
		<td>
			<a href="https://github.com/turban/Leaflet.Graticule">Leaflet.Graticule</a>
		</td><td>
			Draws a grid of latitude and longitude lines.
		</td><td>
			<a href="https://github.com/turban">Bjørn Sandvik</a>
		</td>
	</tr>
	<tr>
		<td>
			<a href="https://github.com/ablakey/Leaflet.SimpleGraticule">Leaflet.SimpleGraticule</a>
		</td><td>
			Draws a grid lines for L.CRS.Simple coordinate system.
		</td><td>
			<a href="https://github.com/ablakey">Andrew Blakey</a>
		</td>
	</tr>
	<tr>
		<td>
			<a href="https://github.com/joergdietrich/Leaflet.Terminator">Leaflet.Terminator</a>
		</td><td>Overlay day and night regions on a map.
		</td><td>
			<a href="https://github.com/joergdietrich">J&ouml;rg Dietrich</a>
		</td>
	</tr>
</table>



### Data providers

Load overlay data from third-party-services. See also [basemap providers](#basemap-providers) and [plugin collections](#collections).

<table class="plugins"><tr><th>Plugin</th><th>Description</th><th>Maintainer</th></tr>
	<tr>
		<td>
			<a href="http://geojason.info/leaflet-vector-layers/">Leaflet Vector Layers</a>
		</td><td>
			Allows to easily create vector layers from a number of geo web services, such as ArcGIS Server, Arc2Earth, GeoIQ, CartoDB and GIS Cloud.
		</td><td>
			<a href="http://geojason.info">Jason Sanford</a>
		</td>
	</tr>
	<tr>
		<td>
			<a href="https://github.com/kartenkarsten/leaflet-layer-overpass/">Leaflet Layer Overpass</a>
		</td><td>
      Easily include data from the <a href="http://overpass-api.de">overpass api</a>.
		</td><td>
			<a href="https://github.com/kartenkarsten">kartenkarsten</a>
		</td>
	</tr>
	<tr>
		<td>
			<a href="https://github.com/kr1/Leaflet.dbpediaLayer/">Leaflet.dbpediaLayer</a>
		</td><td>
			A layer with Points of interest from Wikipedia - loaded via ajax from DBpedia's SPARQL endpoint.
		</td><td>
			<a href="https://github.com/kr1/">Kr1</a>
		</td>
	</tr>
	<tr>
		<td>
			<a href="https://github.com/MatthewBarker/leaflet-wikipedia">Leaflet-Wikipedia</a>
		</td>
		<td>
			A leaflet plugin to display Wikipedia API entries on a map layer.
		</td>
		<td>
			<a href="https://github.com/MatthewBarker">Matthew Barker</a>
		</td>
	</tr>
</table>



## Overlay display

The following plugins provide new ways of displaying overlay data information.

* [Markers & renderers](#markers--renderers)
* [Overlay animations](#overlay-animations)
* [Clustering/decluttering](#clusteringdecluttering)
* [Heatmaps](#heatmaps)
* [DataViz](#dataviz)


### Markers & renderers

These plugins provide new markers or news ways of converting abstract data into images in your screen. Leaflet users versed in GIS also know these as symbolizers.

<table class="plugins"><tr><th>Plugin</th><th>Description</th><th>Maintainer</th></tr>
	<tr>
		<td>
			<a href="https://github.com/jdfergason/Leaflet.Ellipse">Leaflet.ellipse</a>
		</td><td>
			Leaflet.ellipse place ellipses on map by specifying center point, semi-major axis,
			semi-minor axis, and tilt degrees from west.
		</td><td>
			<a href="https://github.com/jdfergason">JD Fergason</a>
		</td>
	</tr>
	<tr>
		<td>
			<a href="https://github.com/Leaflet/Leaflet.label">Leaflet.label</a>
		</td><td>
			Adds text labels to map markers and vector layers.
		</td><td>
			<a href="https://github.com/jacobtoye">Jacob Toye</a>
		</td>
	</tr>
	<tr>
		<td>
			<a href="https://github.com/jieter/Leaflet-semicircle">Leaflet-semicircle</a>
		</td><td>
			Adds functionality to <code>L.Circle</code> to draw semicircles.
		</td><td>
			<a href="https://github.com/jieter">Jieter</a>
		</td>
	</tr>
	<tr>
		<td>
			<a href="https://github.com/bbecquet/Leaflet.PolylineDecorator">Leaflet.PolylineDecorator</a>
		</td><td>
			Allows you to draw patterns (like dashes, arrows or evenly spaced Markers) along Polylines or coordinate paths.
		</td><td>
			<a href="https://github.com/bbecquet">Benjamin Becquet</a>
		</td>
	</tr>
	<tr>
		<td>
			<a href="https://github.com/leaflet-extras/leaflet.sprite">Leaflet.Sprite</a>
		</td><td>
			Use sprite based icons in your markers.
		</td><td>
			<a href="https://github.com/calvinmetcalf">Calvin Metcalf</a>
		</td>
	</tr>
	<tr>
		<td>
			<a href="https://github.com/makinacorpus/Leaflet.TextPath">Leaflet.TextPath</a>
		</td><td>
			Allows you to draw text along Polylines.
		</td><td>
			<a href="https://github.com/leplatrem">Mathieu Leplatre</a>
		</td>
	</tr>
	<tr>
		<td>
			<a href="https://github.com/lvoogdt/Leaflet.awesome-markers">Leaflet.Awesome-Markers</a>
		</td><td>
			Colorful, iconic &amp; retina-proof markers based on the Font Awesome icons/Twitter Bootstrap icons
		</td><td>
			<a href="http://www.lennardvoogdt.nl">Lennard Voogdt</a>
		</td>
	</tr>
	<tr>
		<td>
			<a href="https://github.com/coryasilva/Leaflet.ExtraMarkers">Leaflet.Extra-Markers</a>
		</td><td>
			Shameless copy of Awesome-Markers with more shapes, colors and semantic-ui support
		</td><td>
			<a href="http://www.corysilva.com">Cory Silva</a>
		</td>
	</tr>
	<tr>
		<td>
			<a href="https://github.com/jseppi/Leaflet.MakiMarkers">Leaflet.MakiMarkers</a>
		</td><td>Create markers using <a href="https://www.mapbox.com/maki/">Maki Icons</a> from MapBox.
		</td><td>
			<a href="https://github.com/jseppi">James Seppi</a>
		</td>
	</tr>
	<tr>
		<td>
			<a href="https://github.com/IvanSanchez/Leaflet.Icon.Glyph">Leaflet.Icon.Glyph</a>
		</td><td>
			Use icon font glyphs in your markers (from Font Awesome, Material Design Icons, Glyphicons,
			Metro UI icons, Elusive, and other icon fonts). (<a href='https://ivansanchez.github.io/Leaflet.Icon.Glyph/demo.html'>demo</a>)
		</td><td>
			<a href="https://github.com/IvanSanchez">Iván Sánchez Ortega</a>
		</td>
	</tr>
	<tr>
		<td>
			<a href="https://github.com/makinacorpus/Leaflet.LineExtremities">Leaflet.LineExtremities</a>
		</td><td>
			Show symbols at the extremities of polylines, using SVG markers.
		</td><td>
			<a href="https://github.com/fredericbonifas">Frédéric Bonifas</a>
		</td>
	</tr>
	<tr>
		<td>
			<a href="https://github.com/hiasinho/Leaflet.vector-markers">Leaflet.VectorMarkers</a>
		</td><td>
			Vector SVG markers for Leaflet, with an option for Font Awesome/Twitter Bootstrap icons.
		</td><td>
			<a href="https://github.com/hiasinho">Mathias Schneider</a>
		</td>
	</tr>
	<tr>
		<td>
			<a href="https://github.com/teastman/Leaflet.pattern">Leaflet.pattern</a>
		</td><td>
			Add support for pattern fills on Paths.
		</td><td>
			<a href="https://github.com/teastman">Tyler Eastman</a>
		</td>
	</tr>
	<tr>
		<td>
			<a href="https://github.com/tomaszbrue/leaflet.boatmarker">Leaflet.BoatMarker</a>
		</td><td>
			A boat marker using HTML Canvas for displaying yachts and sailboats with heading and wind information. <a href="http://tomaszbrue.github.io/leaflet.boatmarker/">Demo</a>.
		</td><td>
			<a href="https://github.com/tomaszbrue">Thomas Brüggemann</a>
		</td>
	</tr>
		<tr>
		<td>
			<a href="https://github.com/heyman/leaflet-usermarker">leaflet-usermarker</a>
		</td><td>
			Plugin for plotting a marker representing a user - or multiple users - on a map,
			with support for drawing an accuraccy circle. Can be seen in action on
			<a href="http://longitude.me">Longitude.me</a>.
		</td><td>
			<a href="http://heyman.info">Jonatan Heyman</a>
		</td>
	</tr>
	<tr>
		<td>
			<a href="https://github.com/albburtsev/Leaflet.geojsonCSS">Leaflet.geojsonCSS</a>
		</td><td>
			<a href="http://wiki.openstreetmap.org/wiki/Geojson_CSS">Geojson CSS</a> implementation for Leaflet.
		</td><td>
			<a href="https://github.com/albburtsev/">Alexander Burtsev</a>
		</td>
	</tr>
	<tr>
		<td>
			<a href="http://osmbuildings.org/">OSM Buildings</a>
		</td><td>
			Amazing JS library for visualizing 3D OSM building geometry on top of Leaflet.
		</td><td>
			<a href="https://github.com/kekscom/">Jan Marsch</a>
		</td>
	</tr>
	<tr>
		<td>
			<a href="https://github.com/ubergesundheit/Leaflet.EdgeMarker">Leaflet.EdgeMarker</a>
		</td><td>
			Plugin to indicate the existence of Features outside of the current view.
		</td><td>
			<a href="https://github.com/ubergesundheit">Gerald Pape</a>
		</td>
	</tr>
	<tr>
		<td>
			<a href="https://github.com/gismartwaredev/leaflet.orientedMarker">Leaflet.orientedMarker</a>
		</td><td>
			Allows to manage orientation of markers dynamically.
		</td><td>
			<a href="https://github.com/gismartwaredev">Gismartwaredev</a>
		</td>
	</tr>
	<tr>
		<td>
			<a href="https://github.com/mapshakers/leaflet-icon-pulse">leaflet-icon-pulse</a>
		</td><td>
			Renders pulsing icon using CSS3. It can be used for location marker.  
		</td><td>
			<a href="https://github.com/mapshakers">mapshakers</a>/
			<a href="https://github.com/filipzava">Filip Zavadil</a>
		</td>
	</tr>
	<tr>
		<td>
			<a href="https://github.com/mapshakers/leaflet-mapkey-icon">leaflet-mapkey-icon</a>
		</td><td>
			Set of cartographic font icons based on <a href="http://www.mapkeyicons.com">mapkeyicons</a>.  
		</td><td>
			<a href="https://github.com/mapshakers">mapshakers</a>/
			<a href="https://github.com/filipzava">Filip Zavadil</a>
		</td>
	</tr>
	<tr>
		<td>
			<a href="https://github.com/turban/Leaflet.Photo">Leaflet.Photo</a>
		</td><td>
			Plugin to show geotagged photos on a Leaflet map. <a href="http://turban.github.io/Leaflet.Photo/examples/picasa.html">Demo</a>.
		</td><td>
			<a href="https://github.com/turban">Bjørn Sandvik</a>
		</td>
	</tr>
	<tr>
		<td>
			<a href="https://github.com/elfalem/Leaflet.curve">Leaflet.curve</a>
		</td><td>
			A Leaflet plugin for drawing Bézier curves and other complex shapes. <a href="http://elfalem.github.io/Leaflet.curve/">Demo</a>.  
		</td><td>
			<a href="https://github.com/elfalem">elfalem</a>
		</td>
	</tr>
	<tr>
		<td>
			<a href="https://github.com/MAD-GooZe/Leaflet.Arc">Leaflet.Arc</a>
		</td><td>
			This plugin adds L.Polyline.Arc function which wraps arc.js functionality for creation of Great Cirlce arcs.
		</td><td>
			<a href="https://github.com/MAD-GooZe">Alexey Gusev</a>
		</td>
	</tr>
	<tr>
		<td>
			<a href="https://github.com/timwis/leaflet-choropleth">leaflet-choropleth</a>
		</td><td>
			Extends L.geoJson to add a choropleth visualization (color scale based on value). <a href="http://timwis.com/leaflet-choropleth/examples/basic">Demo</a>.
		</td><td>
			<a href="http://timwis.com">Tim Wisniewski</a>
		</td>
	</tr>
</table>



### Overlay animations

These plugins animate markers or some geometries. See also [geometries with time or elevation](#geometryinteraction-time).

<table class="plugins"><tr><th>Plugin</th><th>Description</th><th>Maintainer</th></tr>
	<tr>
		<td>
			<a href="https://github.com/openplans/Leaflet.AnimatedMarker">Leaflet.AnimatedMarker</a>
		</td><td>
			Animate a marker along a polyline.
		</td><td>
			<a href="https://github.com/atogle">Aaron Ogle</a>
		</td>
	</tr>
	<tr>
		<td>
			<a href="https://github.com/maximeh/leaflet.bouncemarker">Leaflet.BounceMarker</a>
		</td><td>
			Make a marker bounce when you add it to a map.
		</td><td>
			<a href="https://github.com/maximeh">Maxime Hadjinlian</a>
		</td>
	</tr>
	<tr>
		<td>
			<a href="https://github.com/hosuaby/Leaflet.SmoothMarkerBouncing">Leaflet.SmoothMarkerBouncing</a>
		</td><td>
			Smooth animation of marker bouncing for Leaflet.
		</td><td>
			<a href="https://github.com/hosuaby">Alexei KLENIN</a>
		</td>
	</tr>
	<tr>
		<td>
			<a href="https://github.com/ewoken/Leaflet.MovingMarker">Leaflet.MovingMarker</a>
		</td><td>
			Allow to move markers along a polyline with custom durations.
		</td><td>
			<a href="https://github.com/ewoken">Ewoken</a>
		</td>
	</tr>
	<tr>
		<td>
			<a href="https://github.com/naturalatlas/leaflet-transitionedicon">Leaflet.TransitionedIcon</a>
		</td><td>
			Transition in/out markers with CSS3 transitions. It supports jitter
			for staggering markers into view to prevent visual overload. See the <a href="http://naturalatlas.github.io/leaflet-transitionedicon/">demo</a>.
		</td><td>
			<a href="https://github.com/brianreavis">Brian Reavis</a>
		</td>
	</tr>
	<tr>
		<td>
			<a href="https://github.com/IvanSanchez/Leaflet.Polyline.SnakeAnim">Leaflet.Polyline.SnakeAnim</a>
		</td><td>
			Animates (poly)lines into existence, as if they were being slowly drawn from start to end.
		</td><td>
			<a href="https://github.com/IvanSanchez">Iván Sánchez Ortega</a>,
			<a href="https://github.com/MazeMap">MazeMap</a>
		</td>
	</tr>
</table>



### Clustering/Decluttering

When you are displaying a lot of data, these plugins will make your map look cleaner.

<table class="plugins"><tr><th>Plugin</th><th>Description</th><th>Maintainer</th></tr>
	<tr>
		<td>
			<a href="https://github.com/Leaflet/Leaflet.markercluster">Leaflet.markercluster</a>
		</td><td>
			Beautiful, sophisticated, high performance marker clustering solution with smooth animations and lots of great features. <em>Recommended!</em>
		</td><td>
			<a href="https://github.com/danzel">Dave Leaver</a>
		</td>
	</tr>
	<tr>
		<td>
			<a href="https://github.com/MazeMap/Leaflet.LayerGroup.Collision">Leaflet.LayerGroup.Collision</a>
		</td><td>
			Provides collision detection for groups of markers. Unlike clustering, this takes into account the shape &amp; size of the markers.
		</td><td>
			<a href="https://github.com/IvanSanchez">Iván Sánchez Ortega</a>,
			<a href="https://github.com/MazeMap">MazeMap</a>
		</td>
	</tr>
	<tr>
		<td>
			<a href="https://github.com/jawj/OverlappingMarkerSpiderfier-Leaflet">Overlapping Marker Spiderfier</a>
		</td><td>
			Deals with overlapping markers in a Google Earth-inspired way by gracefully springing them apart on click.
		</td><td>
			<a href="http://mackerron.com">George MacKerron</a>
		</td>
	</tr>
	<tr>
		<td>
			<a href="https://github.com/SINTEF-9012/PruneCluster">PruneCluster</a>
		</td><td>
			Fast and realtime marker clustering library.
		</td><td>
			<a href="https://github.com/yellowiscool">Antoine Pultier</a>
		</td>
	</tr>
	<tr>
		<td>
			<a href="https://github.com/oliverroick/Leaflet.Deflate">Leaflet.Deflate</a>
		</td><td>
			Deflates lines and polygons to a marker when their screen size becomes too small in lower zoom levels.
		</td><td>
			<a href="https://github.com/oliverroick">Oliver Roick</a>
		</td>
	</tr>
	<tr>
		<td>
			<a href="https://github.com/andy-kay/Leaflet.GridCluster">Leaflet.GridCluster</a>
		</td><td>
			Create grid-based clusters in realtime.
		</td><td>
			<a href="https://github.com/andy-kay">Andreas Kiefer</a>
		</td>
	</tr>
	<tr>
		<td>
			<a href="https://github.com/spatialdev/q-cluster">q-cluster</a>
		</td><td>
			Quick point clustering library with D3 categorization.
		</td><td>
			<a href="https://github.com/hallahan">Nicholas Hallahan</a>
		</td>
	</tr>
	<tr>
		<td>
			<a href="https://github.com/Eclipse1979/leaflet-conditionalLayer">Leaflet.ConditionalLayer</a>
		</td><td>
			A FeatureGroup that does not show any more than a certain amount of markers visible in the viewport. (<a href="http://eclipse1979.github.io/Leaflet.ConditionalLayer/example/leaflet-conditionalLayer2.html">Demo</a>)
		</td><td>
			<a href="https://github.com/Eclipse1979">EPP</a>
		</td>
	</tr>
	<tr>
		<td>
			<a href="https://github.com/ghybs/Leaflet.FeatureGroup.SubGroup">Leaflet.FeatureGroup.SubGroup</a>
		</td><td>
			A simple plugin to create Feature Groups that add their child layers into a parent group. Typical usage is to switch them through L.Control.Layers to dynamically add/remove groups of markers from Leaflet.markercluster. <a href="http://ghybs.github.io/Leaflet.FeatureGroup.SubGroup/examples/subGroup-markercluster-controlLayers-realworld.388.html">Demo</a>.
		</td><td>
			<a href="https://github.com/ghybs">ghybs</a>
		</td>
	</tr>
</table>

### Heatmaps

These plugins create heatmaps and heatmap-like visualizations from vector data.

<table class="plugins"><tr><th>Plugin</th><th>Description</th><th>Maintainer</th></tr>
	<tr>
		<td>
			<a href="https://github.com/domoritz/leaflet-maskcanvas">MaskCanvas</a>
		</td><td>
			Canvas layer that can be used to visualize coverage.
		</td><td>
			<a href="https://github.com/domoritz">Dominik Moritz</a>
		</td>
	</tr>
	<tr>
		<td>
			<a href="https://github.com/sunng87/heatcanvas">HeatCanvas</a>
		</td><td>
			Simple heatmap api based on HTML5 canvas.
		</td><td>
			<a href="https://github.com/sunng87">Sun Ning</a>
		</td>
	</tr>
	<tr>
		<td>
			<a href="http://www.patrick-wied.at/static/heatmapjs/example-heatmap-leaflet.html">heatmap.js</a>
		</td><td>
			JavaScript Library for HTML5 canvas based heatmaps.

			Its Leaflet layer implementation supports large datasets because it is tile based and uses a quadtree index to store the data.
		</td><td>
			<a href="https://github.com/pa7">Patrick Wied</a>
		</td>
	</tr>
	<tr>
		<td>
			<a href="https://github.com/dpiccone/leaflet-div-heatmap">Leaflet divHeatmap</a>
		</td><td>
			Lightweight and versatile heatmap layer based on CSS3 and divIcons

		</td><td>
			<a href="https://github.com/dpiccone">Daniele Piccone</a>
		</td>
	</tr>
	<tr>
		<td>
			<a href="http://ursudio.com/webgl-heatmap-leaflet/">WebGL Heatmap</a>
		</td><td>
			High performance Javascript heatmap plugin using WebGL.

		</td><td>
			<a href="https://twitter.com/bozdoz">Benjamin J DeLong</a>
		</td>
	</tr>
</table>


### DataViz

Powerful multi-purpose libraries for data visualization.

<table class="plugins"><tr><th>Plugin</th><th>Description</th><th>Maintainer</th></tr>
	<tr>
		<td>
			<a href="http://dynmeth.github.com/RaphaelLayer/">RaphaelLayer</a>
		</td><td>
			Allows you to use <a href="http://raphaeljs.com/">Raphael</a> as a layer on a Leaflet map for advanced animations and visualizations.
		</td><td>
			<a href="https://github.com/dynmeth">Dynamic Methods</a>
		</td>
	</tr>
	<tr>
		<td>
			<a href="http://humangeo.github.com/leaflet-dvf/">Leaflet Data Visualization Framework</a>
		</td><td>
			New markers, layers, and utility classes for easy thematic mapping and data visualization.
		</td><td>
			<a href="https://github.com/sfairgrieve">Scott Fairgrieve</a>
		</td>
	</tr>
	<tr>
		<td>
			<a href="https://github.com/teralytics/Leaflet.D3SvgOverlay">Leaflet.D3SvgOverlay</a>
		</td><td>
			SVG overlay class for using with <a href="http://d3js.org">D3</a> library. Supports zoom animation and scaling without need to redraw the layer.
		</td><td>
			<a href="https://github.com/xEviL">Kirill Zhuravlev</a>
		</td>
	</tr>
	<tr>
		<td>
			<a href="https://github.com/mapbox/mapbox-gl-leaflet">mapbox-gl-leaflet</a>
		</td><td>
			Binding from Mapbox GL JS to the Leaflet API
		</td><td>
			<a href="https://github.com/tmcw">Tom MacWright</a>
		</td>
	</tr>
	<tr>
		<td>
			<a href="https://github.com/wandergis/leaflet-echarts">leaflet-echarts</a>
		</td><td>
			A plugin for Leaflet to load <a href="https://github.com/ecomfe/echarts">echarts</a> map and make big data visualization easier.
		</td><td>
			<a href="https://github.com/wandergis">wandergis</a>
		</td>
	</tr>
</table>



## Interaction with geometries/features

The following plugins enable users to interact with overlay data: edit geometries, select areas or features, interact with the time dimension, search features and display information about them.

* [Edit geometries](#edit-geometries)
* [Time & elevation](#time--elevation)
* [Search & popups](#ge#search--popups)
* [Area/overlay selection](#areaoverlay-selection)

### Edit geometries

Allows users to create, draw, edit and/or delete points, lines and polygons.

<table class="plugins"><tr><th>Plugin</th><th>Description</th><th>Maintainer</th></tr>
	<tr>
		<td>
			<a href="https://github.com/Wildhoney/Leaflet.FreeDraw">Leaflet.FreeDraw</a>
		</td><td>
			Zoopla inspired freehand polygon creation using Leaflet.js and D3.
		</td><td>
			<a href="https://github.com/Wildhoney">Wildhoney</a>
		</td>
	</tr>
	<tr>
		<td>
			<a href="https://github.com/scripter-co/leaflet-plotter">Leaflet.plotter</a>
		</td><td>
			leaflet-plotter allows you to create routes using a leaflet powered map. You can click on the mid-points to create a new, draggable point.
		</td><td>
			<a href="https://github.com/scripter-co">Nathan Mahdavi</a>
		</td>
	</tr>

	<tr>
		<td>
			<a href="https://github.com/tkrajina/leaflet-editable-polyline">Leaflet.Editable.Polyline</a>
		</td><td>Editable polylines: move existing points, add new points and split polylines.
		</td><td>
			<a href="https://github.com/tkrajina">Tomo Krajina</a>
		</td>
	</tr>
	<tr>
		<td>
			<a href="https://github.com/Leaflet/Leaflet.draw">Leaflet.draw</a>
		</td><td>
			Enables drawing features like polylines, polygons, rectangles, circles and markers through a very nice user-friendly interface with icons and hints. <em>Recommended!</em>
		</td><td>
			<a href="https://github.com/jacobtoye">Jacob Toye</a>
		</td>
	</tr>
	<tr>
		<td>
			<a href="https://github.com/kartena/Leaflet.EditableHandlers">Leaflet.EditableHandlers</a>
		</td><td>
			A set of plugins that includes circle editing, measuring tool, and label for polygon sides.
		</td><td>
			<a href="http://www.kartena.se/">Kartena</a>
		</td>
	</tr>
	<tr>
		<td>
			<a href="https://github.com/dwilhelm89/Leaflet.StyleEditor">Leaflet.StyleEditor</a>
		</td><td>
			Enables editing the styles of features (lines, polygons, etc) and markers with a GUI.
		</td><td>
			<a href="https://github.com/dwilhelm89">Dennis Wilhelm</a>
		</td>
	</tr>
	<tr>
		<td>
			<a href="https://github.com/jdomingu/Leaflet.SimpleMarkers">Leaflet.SimpleMarkers</a>
		</td><td>
			A light-weight Leaflet plugin for adding and deleting markers.
		</td><td>
			<a href="https://github.com/jdomingu">Jared Dominguez</a>
		</td>
	</tr>
	<tr>
		<td>
			<a href="https://github.com/yohanboniface/Leaflet.Editable">Leaflet.Editable</a>
		</td><td>
			Lightweight fully customisable and controlable drawing/editing plugin.
		</td><td>
			<a href="http://yohanboniface.me/">Yohan Boniface</a>
		</td>
	</tr>
	<tr>
		<td>
			<a href="https://github.com/w8r/Leaflet.Path.Drag">Leaflet.Path.Drag</a>
		</td>
		<td>
			Drag handler and interaction for polygons and polylines (<a href="https://w8r.github.io/Leaflet.Path.Drag">Demo</a>)
		</td>
		<td>
			<a href="https://github.com/w8r/">Alexander Milevski</a>
		</td>
	</tr>
	<tr>
		<td>
			<a href="https://github.com/makinacorpus/Leaflet.Snap">Leaflet.Snap</a>
		</td><td>
			Enables snapping of draggable markers to polylines and other layers.
		</td><td>
			<a href="https://github.com/leplatrem">Mathieu Leplatre</a>
		</td>
	</tr>
	<tr>
		<td>
			<a href="https://github.com/SINTEF-9012/Leaflet.MapPaint">Leaflet.MapPaint</a>
		</td>
		<td>
			Bitmap painting plugin designed for touch devices.
		</td><td>
			<a href="https://github.com/yellowiscool">Antoine Pultier</a>
		</td>
	</tr>
	<tr>
		<td>
			<a href="https://github.com/yohanboniface/Leaflet.Storage">Leaflet.Storage</a>
		</td><td>
			Create/update/delete Map, Marker, Polygon, Polyline... and expose them for backend storage with an API.
		</td><td>
			<a href="http://yohanboniface.me/">Yohan Boniface</a>
		</td>
	</tr>
	<tr>
		<td>
			<a href="https://github.com/Wildhoney/L.Pather">Leaflet.Pather</a>
		</td><td>
			L.Pather is a freehand polyline creator that simplifies the polyline for mutability. Requires D3 support.
		</td><td>
			<a href="https://github.com/Wildhoney">Wildhoney</a>
		</td>
	</tr>
	<tr>
		<td>
			<a href="https://github.com/manleyjster/Leaflet.Illustrate">Leaflet.Illustrate</a>
		</td><td>
			Extension for Leaflet.draw enabling users to <a href="http://manleyjster.github.io/Leaflet.Illustrate/examples/0.0.2/simple/">type annotations directly on maps</a>.
		</td><td>
			<a href="https://github.com/manleyjster">Justin Manley</a>
		</td>
	</tr>
</table>


### Time & elevation

Most data is two-dimensional (latitude and longitude), but some data has more dimensions (altitude and/or time). The following plugins help users navigate these extra dimensions.

<table class="plugins"><tr><th>Plugin</th><th>Description</th><th>Maintainer</th></tr>
	<tr>
		<td>
			<a href="https://github.com/socib/Leaflet.TimeDimension">Leaflet.TimeDimension</a>
		</td>
		<td>
			Add time dimension capabilities on a Leaflet map. <a href="http://apps.socib.es/Leaflet.TimeDimension/examples/index.html">Demos</a>
		</td>
		<td>
			<a href="http://www.socib.eu">ICTS SOCIB</a>
		</td>
	</tr>
	<tr>
		<td>
			<a href="https://github.com/dwilhelm89/LeafletSlider">Leaflet Time-Slider</a>
		</td><td>
			The Leaflet Time-Slider enables you to dynamically add and remove Markers on a map by using a JQuery UI slider
		</td><td>
			<a href="https://github.com/dwilhelm89">Dennis Wilhelm</a>
		</td>
	</tr>
	<tr>
		<td>
			<a href="https://github.com/hallahan/LeafletPlayback">LeafletPlayback</a>
		</td><td>
			Play back time-stamped GPS Tracks synchronized to a clock.
		</td><td>
			<a href="http://theoutpost.io">Nicholas Hallahan</a>
		</td>
	</tr>
	<tr>
		<td>
			<a href="https://github.com/skeate/Leaflet.timeline">Leaflet.timeline</a>
		</td><td>
			Display arbitrary GeoJSON on a map with a timeline slider and play button.
		</td><td>
			<a href="https://github.com/skeate">Jonathan Skeate</a>
		</td>
	</tr>
	<tr>
		<td>
			<a href="https://github.com/MrMufflon/Leaflet.Elevation">Leaflet.Elevation</a>
		</td><td>
			A Leaflet plugin to view interactive height profiles of GeoJSON lines using <a href="http://d3js.org/">d3</a>.
		</td><td>
			<a href="https://github.com/MrMufflon">Felix Bache</a>
		</td>
	</tr>
	<tr>
		<td>
			<a href="https://github.com/iosphere/Leaflet.hotline">Leaflet.hotline</a>
		</td><td>
			A Leaflet plugin for drawing gradients along polylines.
		</td><td>
			<a href="https://github.com/iosphere">iosphere</a>
		</td>
	</tr>
</table>




### Search & popups

Plugins that search for overlays and enhance how to display information about them.

<table class="plugins"><tr><th>Plugin</th><th>Description</th><th>Maintainer</th></tr>
	<tr>
		<td>
			<a href="https://github.com/naomap/leaflet-fusesearch">leaflet-fusesearch</a>
		</td><td>
			A control that provides a panel to search features in a GeoJSON layer using the lightweight fuzzy search Fuse.js
		</td><td>
			<a href="http://www.naomap.fr">Antoine Riche</a>
		</td>
	</tr>
	<tr>
		<td>
			<a href="https://github.com/stefanocudini/leaflet-search">Leaflet Search</a>
		</td><td>
			A control for search Markers/Features location by custom property in LayerGroup/GeoJSON. Support AJAX/JSONP, Autocompletion and 3rd party service
		</td><td>
			<a href="http://labs.easyblog.it">Stefano Cudini</a>
		</td>
	</tr>
	<tr>
		<td>
			<a href="http://erictheise.github.com/rrose">Leaflet.Rrose</a>
		</td><td>
			A Leaflet Plugin for Edge Cases.  For use when you want popups on <em>mouseover</em>, not <em>click</em>, and
			you need popup tips to reorient as you get close to the edges of your map.
		</td><td>
			<a href="http://www.linkedin.com/in/erictheise">Eric Theise</a>
		</td>
	</tr>
	<tr>
		<td>
			<a href="https://github.com/danzel/Leaflet.utfgrid">Leaflet.utfgrid</a>
		</td><td>
			Provides a utfgrid interaction handler for leaflet a very small footprint.
		</td><td>
			<a href="https://github.com/danzel">Dave Leaver</a>
		</td>
	</tr>
	<tr>
		<td>
			<a href="https://github.com/yohanboniface/Leaflet.RevealOSM">Leaflet.RevealOSM</a>
		</td><td>
			Very simple but extendable Leaflet plugin to display OSM POIs data on map click.
		</td><td>
			<a href="http://yohanboniface.me">Yohan Boniface</a>
		</td>
	</tr>
	<tr>
		<td>
			<a href="https://github.com/utahemre/Leaflet.GeoJSONAutocomplete">Leaflet.GeoJSONAutocomplete</a>
		</td><td>
			Leaflet Autocomplete For Remote Searching with GeoJSON Services.
		</td><td>
			<a href="https://github.com/utahemre">Yunus Emre Özkaya</a>
		</td>
	</tr>
</table>



### Area/overlay selection

These plugins help users select either overlays or areas in the map.

<table class="plugins"><tr><th>Plugin</th><th>Description</th><th>Maintainer</th></tr>
	<tr>
		<td>
			<a href="https://github.com/heyman/leaflet-areaselect/">Leaflet.AreaSelect</a>
		</td><td>
			A fixed positioned, resizable rectangle for selecting an area on the map.
		</td><td>
			<a href="http://heyman.info">Jonatan Heyman</a>
		</td>
	</tr>
	<tr>
		<td>
			<a href="https://github.com/kajic/leaflet-locationfilter/">leaflet-locationfilter</a>
		</td><td>
			A draggable/resizable rectangle for selecting an area on the map.
		</td><td>
			<a href="https://github.com/kajic">Robert Kajic</a>
		</td>
	</tr>
	<tr>
		<td>
			<a href="https://github.com/w8r/L.Control.LineStringSelect">L.Control.LineStringSelect</a>
		</td>
		<td>
			Fast LineString(polyline) partial selection tool: select a stretch between two points in a complex path. <a href="https://w8r.github.io/L.Control.LineStringSelect">Demo</a>
		</td>
		<td>
			<a href="https://github.com/w8r">Alexander Milevski</a>
		</td>
	</tr>
	<tr>
		<td>
			<a href="https://github.com/openplans/Leaflet.FeatureSelect">Leaflet.FeatureSelect</a>
		</td><td>Use a configurable centerpoint marker to select any geometry type from a GeoJSON layer.
		</td><td>
			<a href="https://github.com/atogle">Aaron Ogle</a>
		</td>
	</tr>
	<tr>
		<td>
			<a href="https://github.com/stefanocudini/leaflet-geojson-selector">Leaflet GeoJSON Selector</a>
		</td>
		<td>
			Leaflet Control for selection from GeoJSON feature in a interactive list and map(<a href="http://labs.easyblog.it/maps/leaflet-geojson-selector/">Demo</a>).
		</td>
		<td>
			<a href="http://labs.easyblog.it/stefano-cudini/">Stefano Cudini</a>
		</td>
	</tr>	
</table>



## Map interaction

New ways to interact with the map itself.

* [Layer switching controls](#layer-switching-controls)
* [Interactive pan/zoom](#interactive-panzoom)
* [Bookmarked pan/zoom](#bookmarked-panzoom)
* [Fullscreen](#fullscreen-controls)
* [Minimaps & synced maps](#minimaps--synced-maps)
* [Measurement](#measurement)
* [Mouse coordinates](#mouse-coordinates)
* [Events](#events)
* [User interface](#user-interface)
* [Print/export](#printexport)
* [Geolocation](#geolocation)

### Layer switching controls

The following plugins enhance or extend `L.Control.Layers`.

<table class="plugins"><tr><th>Plugin</th><th>Description</th><th>Maintainer</th></tr>
	<tr>
		<td>
			<a href="https://github.com/vogdb/SelectLayersControl">Leaflet.SelectLayers</a>
		</td><td>
			a Leaflet plugin which adds new control to switch between different layers on the map. New control replaces L.Control.Layers radio button panel with select tag.
		</td><td>
			<a href="https://github.com/vogdb">vogdb</a>
		</td>
	</tr>
	<tr>
		<td>
			<a href="https://github.com/davicustodio/Leaflet.StyledLayerControl">Leaflet.StyledLayerControl</a>
		</td><td>
			A Leaflet plugin that implements the management and control of layers by organization into categories or groups.
		</td><td>
			<a href="https://github.com/davicustodio">Davi Custodio</a>
		</td>
	</tr>
	<tr>
		<td>
			<a href="https://github.com/ismyrnow/Leaflet.groupedlayercontrol">Leaflet.GroupedLayerControl</a>
		</td><td>
			Leaflet layer control with support for grouping overlays together.
		</td><td>
			<a href="https://github.com/ismyrnow">Ishmael Smyrnow</a>
		</td>
	</tr>
	<tr>
		<td>
			<a href="http://elesdoar.github.io/leaflet-control-orderlayers/">Leaflet Control Order Layers</a>
		</td><td>
			Adds the ability to change overlay order in the layers control.
		</td><td>
			<a href="https://github.com/elesdoar/">Michael Salgado</a>
		</td>
	</tr>
	<tr>
		<td>
			<a href="https://github.com/robbiet480/leaflet-categorized-layers">Leaflet Categorized Layers</a>
		</td><td>
			Leaflet Control Layers extended for groups of categorized layers
		</td><td>
			<a href="http://robbie.io/">Robbie Trencheny</a>
		</td>
	</tr>
	<tr>
		<td>
			<a href="https://github.com/stefanocudini/leaflet-panel-layers">Leaflet Panel Layers</a>
		</td><td>
			Leaflet Control Layers extended for group of layers and icons legend
		</td><td>
			<a href="http://labs.easyblog.it">Stefano Cudini</a>
		</td>
	</tr>
	<tr>
		<td>
			<a href="https://github.com/chriscalip/L.UniformControl">Leaflet.UniformControl</a>
		</td><td>
			Leaflet layer control with stylable checkboxes and radio buttons.
		</td><td>
			<a href="https://github.com/chriscalip">Chris Calip</a>
		</td>
	</tr>
	<tr>
		<td>
			<a href="https://github.com/ScanEx/Leaflet-IconLayers">Leaflet-IconLayers</a>
		</td><td>
			Leaflet control that displays base layers as small icons (<a href="http://scanex.github.io/Leaflet-IconLayers/examples">demo</a>).
		</td><td>
			<a href="https://github.com/zverev">Alexander Zverev</a>
		</td>
	</tr>
	<tr>
		<td>
			<a href="https://github.com/bambrikii/leaflet-layer-tree-plugin">Leafet.LayerTreePlugin</a>
		</td><td>
			Leaflet control allows to switch layers on and off, display them in a tree-like way (<a href="http://rawgit.com/bambrikii/leaflet-layer-tree-plugin/master/examples/basic-example.htm">demo</a>).
		</td><td>
			<a href="https://github.com/bambrikii">Alexander Arakelyan</a>
		</td>
	</tr>
</table>


### Interactive pan/zoom

Change the way the user can interactively move around the map.

<table class="plugins"><tr><th>Plugin</th><th>Description</th><th>Maintainer</th></tr>
	<tr>
		<td>
			<a href="http://kartena.github.com/Leaflet.Pancontrol/">Leaflet.Pancontrol</a>
		</td><td>
			A simple panning control.
		</td><td>
			<a href="http://www.kartena.se/">Kartena</a>
		</td>
	</tr>
	<tr>
		<td>
			<a href="https://github.com/gregallensworth/L.Control.BoxZoom">Leaflet.BoxZoom</a>
		</td><td>
			A visible, clickable control to perform a box zoom.
		</td><td>
			<a href="https://github.com/gregallensworth/L.Control.BoxZoom">Greg Allensworth</a>
		</td>
	</tr>
	<tr>
		<td>
			<a href="http://kartena.github.com/Leaflet.zoomslider/">Leaflet.zoomslider</a>
		</td><td>
			A zoom slider control.
		</td><td>
			<a href="http://www.kartena.se/">Kartena</a>
		</td>
	</tr>

	<tr>
		<td>
			<a href="https://github.com/slara/Leaflet.BorderPan">Leaflet.BorderPan</a>
		</td><td>
			A Leaflet plugin to pan by clicking on map borders.
		</td><td>
			<a href="https://github.com/slara">Sebastián Lara</a>
		</td>
	</tr>
	<tr>
		<td>
			<a href="https://github.com/SINTEF-9012/Leaflet.GameController">Leaflet GameController</a>
		</td><td>
			Interaction handler providing support for gamepads.
		</td><td>
			<a href="https://github.com/yellowiscool">Antoine Pultier</a>
		</td>
	</tr>
	<tr>
		<td>
			<a href="https://github.com/aratcliffe/Leaflet.twofingerzoom">Leaflet.twofingerZoom</a>
		</td><td>
			 Interaction handler for touch devices enabling zooming out with a two finger tap.
		</td><td>
			<a href="https://github.com/aratcliffe/">Adam Ratcliffe</a>
		</td>
	</tr>
	<tr>
		<td>
			<a href="https://github.com/consbio/Leaflet.ZoomBox">Leaflet.ZoomBox</a>
		</td>
		<td>
			A lightweight zoom box control: draw a box around the area you want to zoom to. <a href="https://consbio.github.io/Leaflet.ZoomBox">Demo</a>
		</td>
		<td>
			<a href="https://github.com/brendan-ward">Brendan Ward</a>
		</td>
	</tr>
	<tr>
		<td>
			<a href="https://github.com/Zverik/Leaflet.LimitZoom">Leaflet LimitZoom</a>
		</td><td>
			Plugins to limit available zoom levels to a given list, either by
			restricting zooming or by interpolating tiles.
		</td><td>
			<a href="https://github.com/zverik">Ilya Zverev</a>
		</td>
	</tr>
  <tr>
		<td>
			<a href="https://github.com/GhostGroup/Leaflet.DoubleRightClickZoom">Leaflet.DoubleRightClickZoom</a>
		</td><td>
			 Interaction handler enabling zooming out with double right click.
		</td><td>
			<a href="https://github.com/mikeotoole/">Mike O'Toole</a>
		</td>
	</tr>
</table>



### Bookmarked pan/zoom

Change the way the user is moved around the map, by jumping to predefined/stored places.

<table class="plugins"><tr><th>Plugin</th><th>Description</th><th>Maintainer</th></tr>
	<tr>
		<td>
			<a href="https://github.com/pwldp/leaflet.viewcenter">Leaflet.viewcenter</a>
		</td><td>
			A simple control that adds a button to change view and zoom to predefinied values in options.
		</td><td>
			<a href="https://github.com/pwldp/">Dariusz Pawlak</a>
		</td>
	</tr>
	<tr>
		<td>
			<a href="https://github.com/alanshaw/leaflet-zoom-min/">leaflet-zoom-min</a>
		</td><td>
			Adds a button to the zoom control that allows you to zoom to the map minimum zoom level in a single click.
		</td><td>
			<a href="https://github.com/alanshaw/">Alan Shaw</a>
		</td>
	</tr>
	<tr>
		<td>
			<a href="https://github.com/davidchouse/Leaflet.NavBar">Leaflet Navigation Toolbar</a>
		</td><td>
			Leaflet control for simple back, forward and home navigation.
		</td><td>
			<a href="https://github.com/davidchouse">David C</a>
		</td>
	</tr>
	<tr>
		<td>
			<a href="https://github.com/mithron/leaflet.locationlist">Leaflet Locationlist</a>
		</td><td>
			A control to jump between predefined locations and zooms.
		</td><td>
			<a href="https://github.com/mithron">Ivan Ignatyev</a>
		</td>
	</tr>
	<tr>
		<td>
			<a href="https://github.com/nguyenning/Leaflet.defaultextent">Leaflet.defaultextent</a>
		</td>
		<td>
			A control that returns to the original start extent of the map.  Similar to the <a href="https://developers.arcgis.com/javascript/jssamples/widget_home.html">HomeButton</a> widget.
		</td>
		<td>
			<a href="https://github.com/nguyenning">Alex Nguyen</a>
		</td>
	</tr>
		<tr>
		<td>
			<a href="https://github.com/w8r/Leaflet.Bookmarks">Leaflet.Bookmarks</a>
		</td>
		<td>
			Control for adding and navigating between user-created bookmarks on the map.
		</td>
		<td>
			<a href="https://github.com/w8r/">Alexander Milevski</a>
		</td>
	</tr>
	<tr>
        <td>
			<a href="https://github.com/florpor/Leaflet.ShowAll">Leaflet.ShowAll</a>
		</td><td>
			A control that can show a predefined extent while saving the current one so it can be jumped back to.
		</td><td>
			<a href="https://github.com/florpor">Mor Yariv</a>
		</td>
	</tr>
	<tr>
		<td>
			<a href="https://github.com/torfsen/leaflet.zoomhome">Leaflet.zoomhome</a>
		</td>
		<td>
			Zoom control with a home button for resetting the view (<a href="http://torfsen.github.io/leaflet.zoomhome/">Demo</a>)
		</td>
		<td>
			<a href="https://github.com/torfsen">Florian Brucker</a>
		</td>
	</tr>
	<tr>
		<td>
			<a href="https://github.com/cscott530/leaflet-history">Leaflet-History</a>
		</td>
		<td>
			Track history of map movements and zoom locations similar to a browser.
		</td>
		<td>
			<a href="https://github.com/cscott530">Chris Scott</a>
		</td>
	</tr>
	<tr>
		<td>
			<a href="https://github.com/makinacorpus/Leaflet.RestoreView">Leaflet.RestoreView</a>
		</td><td>
			Stores and restores map view using localStorage.
		</td><td>
			<a href="https://github.com/leplatrem">Mathieu Leplatre</a>
		</td>
	</tr>
	<tr>
		<td>
			<a href="https://github.com/mlevans/leaflet-hash">leaflet-hash</a>
		</td><td>
			Plugin for persisting map state and browsing history through the URL hash.
		</td><td>
			<a href="https://github.com/mlevans">Michael Lawrence Evans</a>
		</td>
	</tr>
</table>



### Fullscreen controls

Allows display of the map in full-screen mode.

<table class="plugins"><tr><th>Plugin</th><th>Description</th><th>Maintainer</th></tr>
	<tr>
		<td>
			<a href="https://github.com/mapbox/Leaflet.fullscreen">Leaflet.fullscreen</a>
		</td><td>
			A fullscreen button control by mapbox
		</td><td>
			<a href="https://github.com/mapbox">mapbox</a>
		</td>
	</tr>
	<tr>
		<td>
			<a href="http://brunob.github.com/leaflet.fullscreen">leaflet.fullscreen</a>
		</td><td>
			Another fullscreen button control but for modern browsers, using HTML5 Fullscreen API.
		</td><td>
			<a href="https://github.com/brunob/">Bruno B</a>
		</td>
	</tr>
	<tr>
		<td>
			<a href="http://elidupuis.github.com/leaflet.zoomfs">leaflet.zoomfs</a>
		</td><td>
			A fullscreen button control.
		</td><td>
			<a href="https://github.com/elidupuis">Eli Dupuis</a>
		</td>
	</tr>
</table>



### Minimaps & synced maps

Display two maps at once. One of them might be a different size and zoom level, usable as a minimap to aid with navigation.

<table class="plugins"><tr><th>Plugin</th><th>Description</th><th>Maintainer</th></tr>
	<tr>
		<td>
			<a href="https://github.com/turban/Leaflet.Sync">Leaflet.Sync</a>
		</td><td>
			Synchronized view of two maps.
		</td><td>
			<a href="https://github.com/turban">Bjørn Sandvik</a>
		</td>
	</tr>
	<tr>
		<td>
			<a href="https://github.com/Norkart/Leaflet-MiniMap">Leaflet.MiniMap</a>
		</td><td>
			A small minimap showing the map at a different scale to aid navigation.
		</td><td>
			<a href="https://github.com/robpvn">Robert Nordan</a>
		</td>
	</tr>
	<tr>
		<td>
			<a href="https://github.com/bbecquet/Leaflet.MagnifyingGlass">Leaflet.MagnifyingGlass</a>
		</td><td>
			Allows you to display a small portion of the map at another zoom level, either at a fixed position or linked to the mouse movement, for a magnifying glass effect.
		</td><td>
			<a href="https://github.com/bbecquet/">Benjamin Becquet</a>
		</td>
	</tr>
	<tr>
		<td>
			<a href="http://jieter.github.io/Leaflet.layerscontrol-minimap/">Leaflet.layerscontrol-minimap</a>
		</td><td>
			Extends the default Leaflet layers control with synced minimaps.
		</td><td>
			<a href="https://github.com/jieter">Jieter</a>
		</td>
	</tr>
	<tr>
		<td>
			<a href="https://github.com/chriswhong/leaflet-globeminimap/">Leaflet.GlobeMiniMap</a>
		</td><td>
			Simple minimap control that places a 3D Globe in the corner of your map, centered on the same location as the main map.
		</td><td>
			<a href="https://github.com/chriswhong">Chris Whong</a>
		</td>
	</tr>
</table>






### Measurement

Allow the user to measure distances or areas.

<table class="plugins"><tr><th>Plugin</th><th>Description</th><th>Maintainer</th></tr>
	<tr>
		<td>
			<a href="https://github.com/makinacorpus/Leaflet.MeasureControl">Leaflet.MeasureControl</a>
		</td><td>
			A simple tool to measure distances on maps (*relies on Leaflet.Draw*).
		</td><td>
			<a href="https://github.com/makinacorpus/">Makina Corpus</a>
		</td>
	</tr>
	<tr>
		<td>
			<a href="https://github.com/zvaraondrej/Leaflet.MeasureAreaControl">Leaflet.MeasureAreaControl</a>
		</td><td>
			 Control for measuring element's area.
		</td><td>
			<a href="https://github.com/zvaraondrej">Ondrej Zvara</a>
		</td>
	</tr>
	<tr>
		<td>
			<a href="https://github.com/ljagis/leaflet-measure">leaflet-measure</a>
		</td>
		<td>
			Coordinate, linear, and area measure control for Leaflet maps
		</td>
		<td>
			<a href="https://github.com/ljagis">LJA GIS</a>
		</td>
	</tr>
	<tr>
		<td>
			<a href="https://github.com/nerik/leaflet-graphicscale">leaflet-graphicscale</a>
		</td>
		<td>
			Animated graphic scale control (<a href='http://nerik.github.io/leaflet-graphicscale/demo/'>demo</a>).
		</td>
		<td>
			<a href="https://github.com/nerik">Erik Escoffier</a>
		</td>
	</tr>
</table>








### Mouse coordinates

Show the geographical coordinates under the mouse cursor in different ways.

<table class="plugins"><tr><th>Plugin</th><th>Description</th><th>Maintainer</th></tr>
	<tr>
		<td>
			<a href="https://github.com/ardhi/Leaflet.MousePosition">Leaflet.MousePosition</a>
		</td><td>
			A simple MousePosition control that displays geographic coordinates of the mouse pointer, as it is moved about the map
		</td><td>
			<a href="https://github.com/ardhi">Ardhi Lukianto</a>
		</td>
	</tr>
	<tr>
		<td>
			<a href="https://github.com/MrMufflon/Leaflet.Coordinates">Leaflet.Coordinates</a>
		</td><td>
			A simple Leaflet plugin viewing the mouse LatLng-coordinates. Also views a marker with coordinate popup on userinput.
		</td><td>
			<a href="https://github.com/MrMufflon">Felix Bache</a>
		</td>
	</tr>
	<tr>
		<td>
			<a href="https://github.com/zimmicz/Leaflet-Coordinates-Control">Leaflet Coordinates Control</a>
		</td><td>
			Captures mouseclick and displays its coordinates with easy way to copy them.
		</td><td>
			<a href="https://github.com/zimmicz">Michal Zimmermann</a>
		</td>
	</tr>
	<tr>
		<td>
			<a href="https://github.com/mahmoodvcs/Leaflet.NACCoordinates">Leaflet.NACCoordinates</a>
		</td>
		<td>
			Displays NAC coordinate of the mouse pointer on mouse move (<a href="http://mahmoodvcs.github.io/Leaflet.NACCoordinates/">Demo</a>)
		</td>
		<td>
			<a href="https://github.com/mahmoodvcs">Mahmood Dehghan</a>
		</td>
	</tr>
	<tr>
		<td>
			<a href="https://gitlab.com/leaflet/mouseCoordinate">Leaflet.mouseCoordinates</a>
		</td>
		<td>
			Displays the Mouse Coordinate in a Box.
			Multiple Formats Are Possible
			<ul>
				<li>GPS</li>
				<li>UTM</li>
				<li>UTMREF / MGRS</li>
			</ul>
		</td>
		<td>
			<a href="https://gitlab.com/u/PowerPan">Johannes Rudolph</a>
		</td>
	</tr>
	<tr>
		<td>
			<a href="https://github.com/stefanocudini/leaflet-locationpicker">Leaflet Location Picker</a>
		</td>
		<td>
			Simple location picker with mini Leaflet map (<a href="http://labs.easyblog.it/maps/leaflet-locationpicker/">Demo</a>)
		</td>
		<td>
			<a href="https://github.com/stefanocudini/">Stefano Cudini</a>
		</td>
	</tr>	
</table>









### Events

These plugins extend Leaflet event handling.

<table class="plugins"><tr><th>Plugin</th><th>Description</th><th>Maintainer</th></tr>
	<tr>
		<td>
			<a href="https://github.com/CliffCloud/Leaflet.Sleep">L.Sleep</a>
		</td><td>
			Avoid unwanted scroll capturing.
			<a href="https://cliffcloud.github.io/Leaflet.Sleep"> Demo</a>
		</td><td>
			<a href="https://github.com/atstp">atstp</a>
		</td>
	</tr>
	<tr>
		<td>
			<a href="https://github.com/makinacorpus/Leaflet.OverIntent">Leaflet.OverIntent</a>
		</td><td>
			Adds a new event ``mouseintent``, that differs from ``mouseover`` since it reflects user
			intentions to aim a particular layer.
		</td><td>
			<a href="https://github.com/makinacorpus/">Mathieu Leplatre</a>
		</td>
	</tr>
	<tr>
		<td>
			<a href="https://github.com/makinacorpus/Leaflet.AlmostOver">Leaflet.AlmostOver</a>
		</td><td>
			Trigger mouse events when cursor is "almost" over a layer.
		</td><td>
			<a href="https://github.com/makinacorpus/">Mathieu Leplatre</a>
		</td>
	</tr>
	<tr>
		<td>
			<a href="https://github.com/Mappy/Leaflet-active-area">Leaflet-active-area</a>
		</td><td>
			This plugin allows you to use a smaller portion of the map as an active area.
			All positioning methods (setView, fitBounds, setZoom) will be applied on this portion instead of the all map.
		</td><td>
			<a href="https://github.com/Mappy">Mappy</a>
		</td>
	</tr>
	<tr>
		<td>
			<a href="https://github.com/MazeMap/Leaflet.ControlledBounds">Leaflet.ControlledBounds</a>
		</td><td>
			Inspired by Leaflet-active-area, automatically detects the largest area of the map not covered by any map controls and applies setView, fitBounds, setZoom, getBounds to that area.
		</td><td>
			<a href="https://github.com/IvanSanchez">Iván Sánchez Ortega</a>,
			<a href="https://github.com/MazeMap">MazeMap</a>
		</td>
	</tr>
	<tr>
		<td>
			<a href="https://github.com/Alpstein/leaflet-singleclick_0.7">singleclick</a>
		</td>
		<td>
			Extend <code>L.Map</code> to fire a <code>singleclick</code> event (<a href="http://alpstein.github.io/leaflet-singleclick_0.7/">demo</a>). Compatible with Leaflet 0.7.x only.
		</td>
		<td>
			<a href="http://glat.info">Guillaume Lathoud</a>
		</td>
	</tr>
	<tr>
		<td>
			<a href="https://github.com/MazeMap/Leaflet.singleclick">singleclick</a>
		</td>
		<td>
			Extend <code>L.Evented</code> to fire a <code>singleclick</code> event (<a href="https://mazemap.github.io/Leaflet.singleclick/">demo</a>). Compatible with Leaflet 1.0.0-beta1 and greater only.
		</td><td>
			<a href="https://github.com/IvanSanchez">Iván Sánchez Ortega</a>,
			<a href="https://github.com/MazeMap">MazeMap</a>
		</td>
	</tr>
	
	<tr>
	        <td>
	            <a href="https://github.com/MazeMap/Leaflet.VisualClick">Leaflet.VisualClick</a>
	        </td>
	        <td>
	            Adds visual feedback when user clicks/taps the map (<a href="https://github.com/MazeMap/Leaflet.VisualClick/">demo</a>).
	            Useful when further action is delayed by server requests, or implementation of Leaflet.singleclick. 
	            Or just because it looks cool :)
	            Only tested with Leaflet 1.0.0-beta1.
	        </td><td>
	            <a href="https://github.com/dagjomar">Dag Jomar Mersland</a>,
	            <a href="https://github.com/IvanSanchez">Iván Sánchez Ortega</a>,
	            <a href="https://github.com/MazeMap">MazeMap</a>
	        </td>
	</tr>
</table>










### User interface

Buttons, sliders, toolbars, sidebars, and panels.

<table class="plugins"><tr><th>Plugin</th><th>Description</th><th>Maintainer</th></tr>
	<tr>
		<td>
			<a href="https://github.com/CliffCloud/Leaflet.EasyButton">L.EasyButton</a>
		</td><td>
			In one line, add a Font Awesome control button with attached click events.
			<a href="https://cliffcloud.github.io/Leaflet.EasyButton"> Demo</a>
		</td><td>
			<a href="https://github.com/atstp">atstp</a>
		</td>
	</tr>
		<tr>
		<td>
			<a href="https://github.com/aratcliffe/Leaflet.contextmenu">Leaflet.contextmenu</a>
		</td><td>
			A context menu for Leaflet.
		</td><td>
			<a href="https://github.com/aratcliffe/">Adam Ratcliffe</a>
		</td>
	</tr>
		<tr>
		<td>
			<a href="https://github.com/turbo87/leaflet-sidebar/">leaflet-sidebar</a>
		</td><td>
			A responsive sidebar plugin.
		</td><td>
			<a href="https://github.com/turbo87/">Tobias Bieniek</a>
		</td>
	</tr>
	<tr>
		<td>
			<a href="https://github.com/turbo87/sidebar-v2/">sidebar-v2</a>
		</td><td>
			Another responsive sidebar plugin. This time with tabs!
		</td><td>
			<a href="https://github.com/turbo87/">Tobias Bieniek</a>
		</td>
	</tr>
	<tr>
		<td>
			<a href="https://github.com/tinuzz/leaflet-messagebox">Leaflet.Messagebox</a>
		</td>
		<td>
			Display a temporary text message on a map (<a href="https://www.grendelman.net/leaflet/">Demo</a>)
		</td>
		<td>
			<a href="https://github.com/tinuzz/">Martijn Grendelman</a>
		</td>
	</tr>
	<tr>
		<td>
			<a href="https://github.com/yohanboniface/Leaflet.TileLegend">Leaflet.TileLegend</a>
		</td><td>
			Create illustrated and interactive legends for your background layers.
		</td><td>
			<a href="http://yohanboniface.me">Yohan Boniface</a>
		</td>
	</tr>
	<tr>
		<td>
			<a href="https://github.com/Leaflet/Leaflet.toolbar">Leaflet.toolbar</a>
		</td>
		<td>
			Flexible, extensible toolbars for Leaflet maps. View an example <a href="http://leaflet.github.io/Leaflet.toolbar/examples/popup.html">here</a>.
		</td>
		<td>
			<a href="https://github.com/manleyjster">Justin Manley</a>
		</td>
	</tr>
	<tr>
		<td>
			<a href="https://github.com/gregallensworth/L.Control.Credits">L.Credits</a>
		</td>
		<td>
			A simple, attractive, interactive control to put your logo and link in the corner of your map.
		</td>
		<td>
			<a href="https://github.com/gregallensworth/">Greg Allensworth</a>
		</td>
	</tr>
	<tr>
		<td>
			<a href="https://github.com/makinacorpus/Leaflet.Spin">Leaflet.Spin</a>
		</td><td>
			Shows a nice spinner on the map using <a href="http://fgnass.github.com/spin.js/">Spin.js</a>,
			for asynchronous data load, like with <a href="https://github.com/calvinmetcalf/leaflet-ajax">Leaflet Ajax</a>.
		</td><td>
			<a href="https://github.com/leplatrem">Mathieu Leplatre</a>
		</td>
	</tr>
	<tr>
		<td>
			<a href="https://github.com/oskosk/Leaflet.Weather">Leaflet Weather</a>
		</td>
		<td>
			A Leaflet plugin for adding a weather widget to the map using OpenWeatherMap API (<a href="http://oskosk.github.io/Leaflet.Weather/">Demo</a>).
		</td>
		<td>
			<a href="https://github.com/oskosk">Osk</a>
		</td>
	</tr>
	<tr>
		<td>
			<a href="https://github.com/dalbrx/Leaflet.ResizableControl">Leaflet ResizableControl</a>
		</td>
		<td>
			A Leaflet plugin to add a resizable and scrollable control to the map (<a href="http://dalbrx.github.io/Leaflet.ResizableControl/">Demo</a>).
		</td>
		<td>
			<a href="https://github.com/dalbrx">David Albrecht</a>
		</td>
	</tr>
	<tr>
		<td>
			<a href="https://github.com/Eclipse1979/leaflet-slider">Leaflet.Slider</a>
		</td>
		<td>
			Adds a <code>&lt;input type="range"&gt;</code> slider that calls a function every time its input is changed (<a href="https://github.com/Eclipse1979/leaflet-slider">Demo</a>)
		</td>
		<td>
			<a href="https://github.com/Eclipse1979">EPP</a>
		</td>
	</tr>
	<tr>
		<td>
			<a href="https://github.com/mapshakers/leaflet-control-window">leaflet-control-window</a>
		</td><td>
		Creates modal/modeless, draggable, responsive, customisable window in your map.
		</td><td>
			<a href="https://github.com/mapshakers">mapshakers</a>/
			<a href="https://github.com/filipzava">Filip Zavadil</a>
		</td>
	</tr>
</table>



### Print/export

Print or export your map.

<!--
- Saving a Leaflet Map to a PNG Example using Javascript and PHP https://github.com/tegansnyder/Leaflet-Save-Map-to-PNG
- Get a PNG from a Leaflet map and export it in PDF https://github.com/chrissom/leaflet-pdf
-->

<table class="plugins"><tr><th>Plugin</th><th>Description</th><th>Maintainer</th></tr>
	<tr>
		<td>
			<a href="https://github.com/aratcliffe/Leaflet.print">Leaflet.print</a>
		</td><td>
			Implements the Mapfish print protocol allowing a Leaflet map to be printed using either the Mapfish or GeoServer print module.
		</td><td>
			<a href="https://github.com/aratcliffe">Adam Ratcliffe</a>
		</td>
	</tr>
	<tr>
		<td>
			<a href="https://github.com/mapbox/leaflet-image">Leaflet-image</a>
		</td><td>
			Export images out of Leaflet maps without a server component, by using Canvas and CORS.
		</td><td>
			<a href="https://github.com/tmcw">Tom MacWright</a>
		</td>
	</tr>
</table>



### Geolocation

Plugins that extend Leaflet's geolocation capabilities.

<table class="plugins"><tr><th>Plugin</th><th>Description</th><th>Maintainer</th></tr>
	<tr>
		<td>
			<a href="https://github.com/CliffCloud/Leaflet.LocationShare">L.LocationShare</a>
		</td><td>
			Allow users to send and receive a marker with a message.
			<a href="https://cliffcloud.github.io/Leaflet.LocationShare"> Demo</a>
		</td><td>
			<a href="https://github.com/atstp">atstp</a>
		</td>
	</tr>
	<tr>
		<td>
			<a href="https://github.com/domoritz/leaflet-locatecontrol">Leaflet.Locate</a>
		</td><td>
			A customizable locate control.
		</td><td>
			<a href="https://github.com/domoritz">Dominik Moritz</a>
		</td>
	</tr>
	<tr>
		<td>
			<a href="https://github.com/stefanocudini/leaflet-compass">Leaflet Control Compass</a>
		</td><td>
			A leaflet control plugin to build a simple rotating compass
		</td><td>
			<a href="http://labs.easyblog.it/">Stefano Cudini</a>
		</td>
	</tr>
	<tr>
		<td>
			<a href="https://github.com/M165437/Leaflet.AccuratePosition">Leaflet.AccuratePosition</a>
		</td><td>
			Leaflet.AccuratePosition aims to provide a desired device location accuracy.
		</td><td>
			<a href="https://github.com/M165437">Michael Schmidt-Voigt</a>
		</td>
	</tr>
</table>





## Miscellaneous



### Geoprocessing

The following plugins perform several sorts of geoprocessing (mathematical and topological operations on points, lines and polygons).

<table class="plugins"><tr><th>Plugin</th><th>Description</th><th>Maintainer</th></tr>
	<tr>
		<td>
			<a href="https://github.com/kartena/Proj4Leaflet">Proj4Leaflet</a>
		</td><td>
			<a href="http://trac.osgeo.org/proj4js/">Proj4js</a> integration plugin, allowing you to use all kinds of weird projections in Leaflet.
		</td><td>
			<a href="http://www.kartena.se/">Kartena</a>
		</td>
	</tr>
	<tr>
		<td>
			<a href="https://github.com/springmeyer/arc.js">arc.js</a>
		</td><td>
			A JS library for drawing great circle routes that can be used with Leaflet.
		</td><td>
			<a href="https://github.com/springmeyer">Dane Springmeyer</a>
		</td>
	</tr>
	<tr>
		<td>
			<a href="https://github.com/tmcw/leaflet-pip">Leaflet-pip</a>
		</td><td>
			Simple point in polygon calculation using <a href="https://github.com/substack/point-in-polygon">point-in-polygon</a>.
		</td><td>
			<a href="https://github.com/tmcw">Tom MacWright</a>
		</td>
	</tr>
	<tr>
		<td>
			<a href="https://github.com/makinacorpus/Leaflet.GeometryUtil">Leaflet.GeometryUtil</a>
		</td><td>
			A collection of utilities for Leaflet geometries (linear referencing, etc.)
		</td><td>
			<a href="https://github.com/bbecquet">Benjamin Becquet</a>, <a href="https://github.com/leplatrem">Mathieu Leplatre</a>
		</td>
	</tr>
	<tr>
		<td>
			<a href="https://github.com/w8r/GreinerHormann">Greiner-Hormann</a>
		</td>
		<td>
			Greiner-Hormann algorithm for polygon clipping and binary operations, adapted for use with Leaflet.
		</td>
		<td>
			<a href="https://github.com/w8r">Alexander Milevski</a>
		</td>
	</tr>
	<tr>
		<td>
			<a href="https://github.com/henrythasler/Leaflet.Geodesic">Leaflet.Geodesic</a>
		</td><td>
			Draw geodesic (poly)lines. A geodesic line is the shortest path between two given positions on the earth surface. and You can also calculate the exact distance between two given points on the map.
		</td><td>
			<a href="https://github.com/henrythasler">Henry Thasler</a>
		</td>
	</tr>
	<tr>
		<td>
			<a href="https://github.com/skeate/Leaflet.buffer">Leaflet.buffer</a>
		</td><td>
			Enables buffering of shapes drawn with Leaflet.draw.
		</td><td>
			<a href="https://github.com/skeate">Jonathan Skeate</a>
		</td>
	</tr>
	<tr>
		<td>
			<a href="https://github.com/makinacorpus/Leaflet.LayerIndex">Leaflet.LayerIndex</a>
		</td><td>
			An efficient spatial index for features and layers, using <a href="https://github.com/imbcmdth/RTree">RTree.js</a>.
		</td><td>
			<a href="https://github.com/leplatrem">Mathieu Leplatre</a>
		</td>
	</tr>
	<tr>
		<td>
			<a href="https://github.com/mapzen/leaflet-spatial-prefix-tree">leaflet-spatial-prefix-tree</a>
		</td><td>
			Leaflet plugin for visualizing spatial prefix trees, quadtree and geohash. See <a href="http://mapzen.github.io/leaflet-spatial-prefix-tree/">demo</a>
		</td><td>
			<a href="http://mapzen.com/">Mapzen</a>
		</td>
	</tr>
</table>



### Routing

The following plugins use external services to calculate driving or walking routes.

<table class="plugins"><tr><th>Plugin</th><th>Description</th><th>Maintainer</th></tr>
	<tr>
		<td>
			<a href="http://www.liedman.net/leaflet-routing-machine/">Leaflet Routing Machine</a>
		</td><td>
			Control for route search with via points, displaying itinerary and alternative routes. Uses 
			<a href="http://project-osrm.org/">OSRM</a> by default, but also supports
			<a href="https://graphhopper.com/">GraphHopper</a>,
			<a href="https://www.mapbox.com/developers/api/directions/">Mapbox Directions API</a> and more.
		</td><td>
			<a href="https://github.com/perliedman">Per Liedman</a>
		</td>
	</tr>
	<tr>
		<td>
			<a href="https://github.com/Turistforeningen/leaflet-routing">Leaflet.Routing</a>
		</td><td>
			Leaflet controller and interface for routing paths between waypoints using any user provided routing service.
		</td><td>
			<a href="https://github.com/turistforeningen">Norwegian Trekking Association</a>
		</td>
	</tr>
	<tr>
		<td>
			<a href="https://github.com/route360/r360-js">Route360°</a>
		</td><td>
			Route360° visualizes the area which is reachable from a set of starting points in a given time and gives detailed routing information (walk, bike, car and <b>public transportation</b>) to targets.
		</td><td>
			<a href="http://www.motionintelligence.net/">Motion Intelligence GmbH</a>
		</td>
	</tr>
	
	<tr>
		<td>
			<a href="https://github.com/StephanGeorg/leaflet-routeboxer">Leaflet RouteBoxer</a>
		</td><td>
			This is a Leaflet implementation of the RouteBoxer Class from Google. The Leaflet 		RouteBoxer class generates a set of L.LatLngBounds objects that are guaranteed to cover every point within a specified distance of a path.
		</td><td>
			<a href="http://www.nearest.place/">Nearest!</a>
		</td>
	</tr>
</table>




### Geocoding

External services that transform an address or the name of a place into latitude and longitude (or vice versa).

<table class="plugins"><tr><th>Plugin</th><th>Description</th><th>Maintainer</th></tr>
	<tr>
		<td>
			<a href="https://github.com/smeijer/L.GeoSearch">Leaflet GeoSearch</a>
		</td><td>
			Small geocoding plugin that brings address searching/lookup (aka geosearching) to Leaflet.<br />
			Comes with support for Google, OpenStreetMap Nominatim, Bing, Esri and Nokia. Easily extensible.
		</td><td>
			<a href="https://github.com/smeijer">Stephan Meijer</a>
		</td>
	</tr>
	<tr>
		<td>
			<a href="https://github.com/k4r573n/leaflet-control-osm-geocoder">Leaflet Control OSM Geocoder</a>
		</td><td>
			A simple geocoder that uses OpenstreetMap Nominatim to locate places by address.
		</td><td>
			<a href="https://github.com/k4r573n">Karsten Hinz</a>
		</td>
	</tr>
	<tr>
		<td>
			<a href="https://github.com/sa3m/leaflet-control-bing-geocoder">Leaflet Control Bing Geocoder</a>
		</td><td>
			A simple geocoder control that uses Bing to locate places.
		</td><td>
			<a href="https://github.com/sa3m">Samuel Piquet</a>
		</td>
	</tr>
	<tr>
		<td>
			<a href="https://github.com/perliedman/leaflet-control-geocoder">Leaflet Control Geocoder</a>
		</td><td>
			A clean and extensible control for both geocoding and reverse geocoding. Builtin support for
			Nominatim, Bing, MapQuest, Mapbox, What3Words, Google and Photon. Easy to extend to other providers.
		</td><td>
			<a href="https://github.com/perliedman">Per Liedman</a>
		</td>
	</tr>
    	<tr>
		<td>
			<a href="https://github.com/jakubdostal/leaflet-geoip">Leaflet GeoIP Locator</a>
		</td><td>
			A simple plugin that allows finding the approximate location of IP addresses and map centering on said location.
		</td><td>
			<a href="https://github.com/jakubdostal">Jakub Dostal</a>
		</td>
	</tr>
	<tr>
		<td>
			<a href="https://github.com/Esri/esri-leaflet-geocoder">Esri Leaflet Geocoder</a>
		</td><td>
			A geocoding control with suggestions powered by the ArcGIS Online geocoder.
		</td><td>
			<a href="https://github.com/patrickarlt/">Patrick Arlt</a>
		</td>
	</tr>
	<tr>
		<td>
			<a href="https://github.com/lokku/leaflet-opencage-search">Leaflet.OpenCage.Search</a>
		</td>
		<td>
			A search plugin plugin that uses <a href="http://geocoder.opencagedata.com/">OpenCage Data's geocoding API</a>.
		</td>
		<td>
			The <a href="https://github.com/lokku">OpenCage</a> team
		</td>
	</tr>
	<tr>
		<td>
			<a href="https://github.com/consbio/Leaflet.Geonames">Leaflet.Geonames</a>
		</td>
		<td>
			A lightweight geocoding control powered by <a href="http://www.geonames.org/">GeoNames</a>.  <a href="https://consbio.github.io/Leaflet.Geonames">Demo</a>
		</td>
		<td>
			<a href="https://github.com/brendan-ward">Brendan Ward</a>
		</td>
	</tr>
	<tr>
		<td>
			<a href="https://github.com/mapzen/leaflet-geocoder">Mapzen Search Leaflet Geocoder</a>
		</td>
		<td>
			A geocoding control using <a href="https://mapzen.com/projects/search">Mapzen Search</a> or any hosted service powered by the <a href="https://github.com/pelias/api">Pelias Geocoder API</a>.  <a href="https://mapzen.github.io/leaflet-geocoder/">Demo</a>
		</td>
		<td>
			<a href="https://github.com/louh">Lou Huang</a>
		</td>
	</tr>
</table>



### Plugin collections

Sets of plugins that span several categories.

Plugin developers: please keep future plugins in individual repositories.

<table class="plugins"><tr><th>Plugin</th><th>Description</th><th>Maintainer</th></tr>
	<tr>
		<td>
			<a href="https://github.com/shramov/leaflet-plugins">Plugins by Pavel Shramov</a>
		</td><td>
			A set of plugins for: GPX, KML layers; Bing tile layer; Google and Yandex layers (implemented with their APIs), permalink and distance measurement controls.
		</td><td>
			<a href="https://github.com/shramov">Pavel Shramov</a>, <a href="https://github.com/brunob">Bruno B</a>
		</td>
	</tr>
	<tr>
		<td>
			<a href="https://github.com/Estimap/Spectrum4Leaflet">Spectrum4Leaflet</a>
		</td><td>
			Tools for using Spectrum Spatial Server services with leaflet. This plugin supports: map service, tile service, feature service. It has layers, legend and feature controls.
		</td><td>
			<a href="https://github.com/SVoyt">SVoyt</a>, <a href="https://github.com/Estimap">ESTI MAP</a>
		</td>
	</tr>
	<tr>
		<td>
			<a href="http://mapbbcode.org/leaflet.html">MapBBCode-related leaflet plugins</a>
		</td><td>
			Seven plugins for various features, independent of the MapBBCode library.
			From circular and popup icons to buttons, layer switcher, better search and attribution.
		</td><td>
			<a href="https://github.com/zverik">Ilya Zverev</a>
		</td>
	</tr>
</table>



## Integration

### Frameworks & build systems

Ease your development integrating Leaflet into a development framework or automating some of the javascript/CSS work for complex applications.

<table class="plugins"><tr><th>Plugin</th><th>Description</th><th>Maintainer</th></tr>
	<tr>
		<td>
			<a href="https://github.com/moklick/generator-leaflet">Leaflet Yeoman Generator</a>
		</td>
		<td>
			Yeoman generator that scaffolds out a basic Leaflet map application.
		</td>
		<td>
			<a href="https://github.com/moklick">Moritz Klack</a>
		</td>
	</tr>
	<tr>
		<td>
			<a href="https://github.com/PaulLeCam/react-leaflet">react-leaflet</a>
		</td>
		<td>
			<a href="https://facebook.github.io/react/">React</a> components for Leaflet maps.
		</td>
		<td>
			<a href="http://paullecam.github.io/">Paul Le Cam</a>
		</td>
	</tr>
	<tr>
		<td>
			<a href="https://github.com/leaflet-extras/leaflet.css">Leaflet.CSS</a>
		</td><td>
			Add the main Leaflet CSS files (or any css) from within JavaScript, be gone conditional comments.
		</td><td>
			<a href="https://github.com/calvinmetcalf">Calvin Metcalf</a>
		</td>
	</tr>
	<tr>
		<td>
			<a href="https://github.com/Norkart/Leaflet-LayerConfig">Leaflet LayerConfig</a>
		</td>
		<td>
			Provide a json file or service response with a configuration of layers and markers to automatically set up a Leaflet client.
		</td>
		<td>
			<a href="https://github.com/alexanno">Alexander Nossum</a>
		</td>
	</tr>
	<tr>
		<td>
			<a href="https://github.com/yohanboniface/Leaflet.i18n">Leaflet.i18n</a>
		</td><td>
			Internationalization for Leaflet plugins.
		</td><td>
			<a href="http://yohanboniface.me">Yohan Boniface</a>
		</td>
	</tr>
	<tr>
		<td>
			<a href="https://github.com/dagjomar/Leaflet.ZoomCSS">Leaflet ZoomLevel CSS Class</a>
		</td>
		<td>
			Add zoom level css class to map element for easy style updates based on zoom levels
		</td>
		<td>
			<a href="https://github.com/dagjomar">Dag Jomar Mersland</a>
		</td>
	</tr>
	<tr>
		<td>
			<a href="https://github.com/IjzerenHein/famous-map">famous-map</a>
		</td>
		<td>
			Integrate Leaflet in applications made with the <a href='famo.us'>famo.us</a> web framework.
		</td>
		<td>
			<a href="http://www.gloey.nl">Hein Rutjes</a>
		</td>
	</tr>
	<tr>
		<td>
			<a href="https://github.com/tombatossals/angular-leaflet-directive">Angular Leaflet directive</a>
		</td>
		<td>
			Integrate Leaflet in applications made with the <a href='http://angularjs.org/'>AngularJS</a> web framework.
		</td>
		<td>
			<a href="https://github.com/tombatossals">David Rubert</a>
		</td>
	</tr>
	<tr>
		<td>
			<a href="https://github.com/CleverMaps/tiny-leaflet-directive">Tiny Leaflet Directive</a>
		</td>
		<td>
			Tiny LeafletJS map directive for your AngularJS apps.
		</td>
		<td>
			<a href="https://github.com/mattesCZ">Martin Tesař</a>
		</td>
	</tr>
	<tr>
                <td>
                        <a href="https://github.com/leaflet-extras/leaflet-map">&lt;leaflet-map&gt;</a>
                </td>
                <td>
                        Integrate Leaflet in applications made with the <a href='https://www.polymer-project.org/'>Polymer &gt;= 1.0</a> web component framework.
                </td>
                <td>
                        <a href="https://github.com/nhnb">Hendrik Brummermann</a>,
                        <a href="https://github.com/prtksxna">Prateek Saxena</a>
                </td>
        </tr>
	<tr>
		<td>
			<a href="https://github.com/prtksxna/leaflet-map-component">Leaflet map component</a>
		</td>
		<td>
			Integrate Leaflet in applications made with the <a href='https://www.polymer-project.org/0.5/'>Polymer 0.5</a> web framework.
		</td>
		<td>
			<a href="https://github.com/prtksxna">Prateek Saxena</a>
		</td>
	</tr>
	<tr>
		<td>
			<a href="https://github.com/themrleon/JSF2Leaf">JSF2Leaf</a>
		</td>
		<td>
			A JavaServer Faces wrapper for Leaflet.
		</td>
		<td>
			<a href="https://github.com/themrleon">Leonardo Ciocari</a>
		</td>
	</tr>
	<tr>
		<td>
			<a href="http://www.ember-leaflet.com/">ember-leaflet</a>
		</td>
		<td>
			Easy and declarative mapping for <a href="http://emberjs.com/">Ember.js</a> using Leaflet.
		</td>
		<td>
			<a href="https://github.com/miguelcobain">Miguel Andrade</a>
		</td>
	</tr>
</table>


### 3<sup>rd</sup> party integration

The following plugins integrate Leaflet into third party services or websites.

<table class="plugins"><tr><th>Plugin</th><th>Description</th><th>Maintainer</th></tr>
	<tr>
		<td>
			<a href="https://github.com/yohanboniface/Leaflet.EditInOSM">Leaflet.EditInOSM</a>
		</td><td>
			Add a control with links to open the current map view on main OSM editors.
		</td><td>
			<a href="http://yohanboniface.me">Yohan Boniface</a>
		</td>
	</tr>
	<tr>
		<td>
			<a href="http://www.mapsmarker.com/">Maps Marker Pro</a>
		</td><td>
			A WordPress plugin that enables users to pin, organize and share their favorite places and tracks through their WordPress powered site.
		</td><td>
			<a href="http://www.harm.co.at/">Robert Harm</a>
		</td>
	</tr>
	<tr>
		<td>
			<a href="http://wordpress.org/plugins/leaflet-map/">WordPress Leaflet Map</a>
		</td><td>
			Interactive and flexible shortcode to create multiple maps in posts and pages,
			and to add multiple markers on those maps.
		</td><td>
			<a href="https://twitter.com/bozdoz">Benjamin J DeLong</a>
		</td>
	</tr>
	<tr>
		<td>
			<a href="https://maptiks.com">Maptiks</a>
		</td>
		<td>
			Analytics platform for web maps. Track map activities, layer load times, marker clicks, and more!
		</td>
		<td>
			<a href="http://www.sparkgeo.com/">Sparkgeo</a>
		</td>
	</tr>
</table>



## Develop your own

Leaflet keeps it simple. If you can think of a feature that is not required by all of Leaflet users, and you can write the javascript code in a reusable way, you've got yourself a Leaflet plugin already.

There are no hard requirements on how to create your own plugin, but all developers are encouraged to read the recommendations in the [plugin guide](https://github.com/Leaflet/Leaflet/blob/master/PLUGIN-GUIDE.md).

Once your plugin is ready, you can submit it to this list: just send a pull request with the addition to Leaflet repo's [gh-pages branch](https://github.com/Leaflet/Leaflet/tree/gh-pages) (`plugins.md` file).<|MERGE_RESOLUTION|>--- conflicted
+++ resolved
@@ -474,19 +474,20 @@
 	</tr>
 	<tr>
 		<td>
-<<<<<<< HEAD
 			<a href="https://github.com/TolonUK/Leaflet.EdgeBuffer">Leaflet.EdgeBuffer</a>
 		</td><td>
 			Buffer tiles beyond the edge of the viewport. <a href="http://www.tolon.co.uk/Leaflet.EdgeBuffer/comparison.html">Demo</a>.
 		</td><td>
 			<a href="https://github.com/TolonUK">Alex Paterson</a>
-=======
+		</td>
+	</tr>
+	<tr>
+		<td>
 			<a href="https://github.com/ghybs/Leaflet.TileLayer.Fallback">Leaflet.TileLayer.Fallback</a>
 		</td><td>
 			Replaces missing Tiles (HTTP 404 Not Found Error) by scaled up equivalent Tiles from lower zooms.
 		</td><td>
 			<a href="https://github.com/ghybs">ghybs</a>
->>>>>>> 3ad41892
 		</td>
 	</tr>
 </table>
