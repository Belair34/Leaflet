node_modules
.DS_Store
tmp/**/*
.idea
.idea/**/*
*.iml
*.sublime-*
_site
dist/*.js
<<<<<<< HEAD
spec/coverage
=======
coverage/
*.js.html
index.html
.mailmap
>>>>>>> d2f99f9b
<|MERGE_RESOLUTION|>--- conflicted
+++ resolved
@@ -7,11 +7,7 @@
 *.sublime-*
 _site
 dist/*.js
-<<<<<<< HEAD
-spec/coverage
-=======
 coverage/
 *.js.html
 index.html
-.mailmap
->>>>>>> d2f99f9b
+.mailmap